--- conflicted
+++ resolved
@@ -1,493 +1,487 @@
-<?xml version="1.0"?>
-<configuration>
-  <configSections>
-    <sectionGroup name="userSettings" type="System.Configuration.UserSettingsGroup, System, Version=4.0.0.0, Culture=neutral, PublicKeyToken=b77a5c561934e089">
-      <section name="SteveCadwallader.CodeMaid.Properties.Settings" type="System.Configuration.ClientSettingsSection, System, Version=4.0.0.0, Culture=neutral, PublicKeyToken=b77a5c561934e089" allowExeDefinition="MachineToLocalUser" requirePermission="false" />
-    </sectionGroup>
-  </configSections>
-  <userSettings>
-    <SteveCadwallader.CodeMaid.Properties.Settings>
-      <setting name="Cleaning_AutoCleanupOnFileSave" serializeAs="String">
-        <value>False</value>
-      </setting>
-      <setting name="Cleaning_AutoSaveAndCloseIfOpenedByCleanup" serializeAs="String">
-        <value>True</value>
-      </setting>
-      <setting name="Cleaning_ExcludeT4GeneratedCode" serializeAs="String">
-        <value>True</value>
-      </setting>
-      <setting name="Cleaning_ExclusionExpression" serializeAs="String">
-        <value>\.Designer\.cs$||\.Designer\.vb$||\.resx$</value>
-      </setting>
-      <setting name="Cleaning_IncludeCPlusPlus" serializeAs="String">
-        <value>True</value>
-      </setting>
-      <setting name="Cleaning_IncludeCSharp" serializeAs="String">
-        <value>True</value>
-      </setting>
-      <setting name="Cleaning_IncludeCSS" serializeAs="String">
-        <value>True</value>
-      </setting>
-      <setting name="Cleaning_IncludeFSharp" serializeAs="String">
-        <value>True</value>
-      </setting>
-      <setting name="Cleaning_IncludeHTML" serializeAs="String">
-        <value>True</value>
-      </setting>
-      <setting name="Cleaning_IncludeJavaScript" serializeAs="String">
-        <value>True</value>
-      </setting>
-      <setting name="Cleaning_IncludeJSON" serializeAs="String">
-        <value>True</value>
-      </setting>
-      <setting name="Cleaning_IncludeLESS" serializeAs="String">
-        <value>True</value>
-      </setting>
-      <setting name="Cleaning_IncludeSCSS" serializeAs="String">
-        <value>True</value>
-      </setting>
-      <setting name="Cleaning_IncludeTypeScript" serializeAs="String">
-        <value>True</value>
-      </setting>
-      <setting name="Cleaning_IncludeVB" serializeAs="String">
-        <value>True</value>
-      </setting>
-      <setting name="Cleaning_IncludeXAML" serializeAs="String">
-        <value>True</value>
-      </setting>
-      <setting name="Cleaning_IncludeXML" serializeAs="String">
-        <value>True</value>
-      </setting>
-      <setting name="Cleaning_InsertBlankLinePaddingAfterClasses" serializeAs="String">
-        <value>True</value>
-      </setting>
-      <setting name="Cleaning_InsertBlankLinePaddingAfterDelegates"
-        serializeAs="String">
-        <value>True</value>
-      </setting>
-      <setting name="Cleaning_InsertBlankLinePaddingAfterEndRegionTags"
-        serializeAs="String">
-        <value>True</value>
-      </setting>
-      <setting name="Cleaning_InsertBlankLinePaddingAfterEnumerations"
-        serializeAs="String">
-        <value>True</value>
-      </setting>
-      <setting name="Cleaning_InsertBlankLinePaddingAfterEvents" serializeAs="String">
-        <value>True</value>
-      </setting>
-      <setting name="Cleaning_InsertBlankLinePaddingAfterFieldsMultiLine"
-        serializeAs="String">
-        <value>True</value>
-      </setting>
-      <setting name="Cleaning_InsertBlankLinePaddingAfterInterfaces"
-        serializeAs="String">
-        <value>True</value>
-      </setting>
-      <setting name="Cleaning_InsertBlankLinePaddingAfterMethods" serializeAs="String">
-        <value>True</value>
-      </setting>
-      <setting name="Cleaning_InsertBlankLinePaddingAfterNamespaces"
-        serializeAs="String">
-        <value>True</value>
-      </setting>
-      <setting name="Cleaning_InsertBlankLinePaddingAfterProperties"
-        serializeAs="String">
-        <value>True</value>
-      </setting>
-      <setting name="Cleaning_InsertBlankLinePaddingAfterRegionTags"
-        serializeAs="String">
-        <value>True</value>
-      </setting>
-      <setting name="Cleaning_InsertBlankLinePaddingAfterStructs" serializeAs="String">
-        <value>True</value>
-      </setting>
-      <setting name="Cleaning_InsertBlankLinePaddingAfterUsingStatementBlocks"
-        serializeAs="String">
-        <value>True</value>
-      </setting>
-      <setting name="Cleaning_InsertBlankLinePaddingBeforeCaseStatements"
-        serializeAs="String">
-        <value>True</value>
-      </setting>
-      <setting name="Cleaning_InsertBlankLinePaddingBeforeClasses"
-        serializeAs="String">
-        <value>True</value>
-      </setting>
-      <setting name="Cleaning_InsertBlankLinePaddingBeforeDelegates"
-        serializeAs="String">
-        <value>True</value>
-      </setting>
-      <setting name="Cleaning_InsertBlankLinePaddingBeforeEndRegionTags"
-        serializeAs="String">
-        <value>True</value>
-      </setting>
-      <setting name="Cleaning_InsertBlankLinePaddingBeforeEnumerations"
-        serializeAs="String">
-        <value>True</value>
-      </setting>
-      <setting name="Cleaning_InsertBlankLinePaddingBeforeEvents" serializeAs="String">
-        <value>True</value>
-      </setting>
-      <setting name="Cleaning_InsertBlankLinePaddingBeforeFieldsMultiLine"
-        serializeAs="String">
-        <value>True</value>
-      </setting>
-      <setting name="Cleaning_InsertBlankLinePaddingBeforeInterfaces"
-        serializeAs="String">
-        <value>True</value>
-      </setting>
-      <setting name="Cleaning_InsertBlankLinePaddingBeforeMethods"
-        serializeAs="String">
-        <value>True</value>
-      </setting>
-      <setting name="Cleaning_InsertBlankLinePaddingBeforeNamespaces"
-        serializeAs="String">
-        <value>True</value>
-      </setting>
-      <setting name="Cleaning_InsertBlankLinePaddingBeforeProperties"
-        serializeAs="String">
-        <value>True</value>
-      </setting>
-      <setting name="Cleaning_InsertBlankLinePaddingBeforeRegionTags"
-        serializeAs="String">
-        <value>True</value>
-      </setting>
-      <setting name="Cleaning_InsertBlankLinePaddingBeforeSingleLineComments"
-        serializeAs="String">
-        <value>False</value>
-      </setting>
-      <setting name="Cleaning_InsertBlankLinePaddingBeforeStructs"
-        serializeAs="String">
-        <value>True</value>
-      </setting>
-      <setting name="Cleaning_InsertBlankLinePaddingBeforeUsingStatementBlocks"
-        serializeAs="String">
-        <value>True</value>
-      </setting>
-      <setting name="Cleaning_InsertBlankLinePaddingBetweenPropertiesMultiLineAccessors"
-        serializeAs="String">
-        <value>False</value>
-      </setting>
-      <setting name="Cleaning_InsertBlankSpaceBeforeSelfClosingAngleBrackets"
-        serializeAs="String">
-        <value>True</value>
-      </setting>
-      <setting name="Cleaning_InsertEndOfFileTrailingNewLine" serializeAs="String">
-        <value>False</value>
-      </setting>
-      <setting name="Cleaning_InsertExplicitAccessModifiersOnClasses"
-        serializeAs="String">
-        <value>True</value>
-      </setting>
-      <setting name="Cleaning_InsertExplicitAccessModifiersOnDelegates"
-        serializeAs="String">
-        <value>True</value>
-      </setting>
-      <setting name="Cleaning_InsertExplicitAccessModifiersOnEnumerations"
-        serializeAs="String">
-        <value>True</value>
-      </setting>
-      <setting name="Cleaning_InsertExplicitAccessModifiersOnEvents"
-        serializeAs="String">
-        <value>True</value>
-      </setting>
-      <setting name="Cleaning_InsertExplicitAccessModifiersOnFields"
-        serializeAs="String">
-        <value>True</value>
-      </setting>
-      <setting name="Cleaning_InsertExplicitAccessModifiersOnInterfaces"
-        serializeAs="String">
-        <value>True</value>
-      </setting>
-      <setting name="Cleaning_InsertExplicitAccessModifiersOnMethods"
-        serializeAs="String">
-        <value>True</value>
-      </setting>
-      <setting name="Cleaning_InsertExplicitAccessModifiersOnProperties"
-        serializeAs="String">
-        <value>True</value>
-      </setting>
-      <setting name="Cleaning_InsertExplicitAccessModifiersOnStructs"
-        serializeAs="String">
-        <value>True</value>
-      </setting>
-      <setting name="Cleaning_PerformPartialCleanupOnExternal" serializeAs="String">
-        <value>0</value>
-      </setting>
-      <setting name="Cleaning_RemoveBlankLinesAfterAttributes" serializeAs="String">
-        <value>True</value>
-      </setting>
-      <setting name="Cleaning_RemoveBlankLinesAfterOpeningBrace" serializeAs="String">
-        <value>True</value>
-      </setting>
-      <setting name="Cleaning_RemoveBlankLinesAtBottom" serializeAs="String">
-        <value>True</value>
-      </setting>
-      <setting name="Cleaning_RemoveBlankLinesAtTop" serializeAs="String">
-        <value>True</value>
-      </setting>
-      <setting name="Cleaning_RemoveBlankLinesBeforeClosingBrace" serializeAs="String">
-        <value>True</value>
-      </setting>
-      <setting name="Cleaning_RemoveBlankLinesBeforeClosingTags" serializeAs="String">
-        <value>True</value>
-      </setting>
-      <setting name="Cleaning_RemoveBlankLinesBetweenChainedStatements"
-        serializeAs="String">
-        <value>True</value>
-      </setting>
-      <setting name="Cleaning_RemoveBlankSpacesBeforeClosingAngleBrackets"
-        serializeAs="String">
-        <value>True</value>
-      </setting>
-      <setting name="Cleaning_RemoveEndOfFileTrailingNewLine" serializeAs="String">
-        <value>True</value>
-      </setting>
-      <setting name="Cleaning_RemoveEndOfLineWhitespace" serializeAs="String">
-        <value>True</value>
-      </setting>
-      <setting name="Cleaning_RemoveMultipleConsecutiveBlankLines"
-        serializeAs="String">
-        <value>True</value>
-      </setting>
-      <setting name="Cleaning_RemoveRegions" serializeAs="String">
-        <value>1</value>
-      </setting>
-      <setting name="Cleaning_RunVisualStudioFormatDocumentCommand"
-        serializeAs="String">
-        <value>True</value>
-      </setting>
-      <setting name="Cleaning_RunVisualStudioRemoveUnusedUsingStatements"
-        serializeAs="String">
-        <value>True</value>
-      </setting>
-      <setting name="Cleaning_RunVisualStudioSortUsingStatements" serializeAs="String">
-        <value>True</value>
-      </setting>
-      <setting name="Cleaning_SkipRemoveUnusedUsingStatementsDuringAutoCleanupOnSave"
-        serializeAs="String">
-        <value>True</value>
-      </setting>
-      <setting name="Cleaning_SkipSortUsingStatementsDuringAutoCleanupOnSave"
-        serializeAs="String">
-        <value>False</value>
-      </setting>
-      <setting name="Cleaning_UpdateAccessorsToBothBeSingleLineOrMultiLine"
-        serializeAs="String">
-        <value>False</value>
-      </setting>
-      <setting name="Cleaning_UpdateEndRegionDirectives" serializeAs="String">
-        <value>True</value>
-      </setting>
-      <setting name="Cleaning_UpdateSingleLineMethods" serializeAs="String">
-        <value>True</value>
-      </setting>
-      <setting name="Cleaning_UsingStatementsToReinsertWhenRemovedExpression"
-        serializeAs="String">
-        <value />
-      </setting>
-      <setting name="Collapsing_CollapseSolutionWhenOpened" serializeAs="String">
-        <value>True</value>
-      </setting>
-      <setting name="Collapsing_KeepSoloProjectExpanded" serializeAs="String">
-        <value>True</value>
-      </setting>
-      <setting name="Digging_CenterOnWhole" serializeAs="String">
-        <value>True</value>
-      </setting>
-      <setting name="Digging_ComplexityAlertThreshold" serializeAs="String">
-        <value>15</value>
-      </setting>
-      <setting name="Digging_ComplexityWarningThreshold" serializeAs="String">
-        <value>10</value>
-      </setting>
-      <setting name="Digging_IndentationMargin" serializeAs="String">
-        <value>17</value>
-      </setting>
-      <setting name="Digging_PrimarySortOrder" serializeAs="String">
-        <value>0</value>
-      </setting>
-      <setting name="Digging_SecondarySortTypeByName" serializeAs="String">
-        <value>False</value>
-      </setting>
-      <setting name="Digging_ShowItemComplexity" serializeAs="String">
-        <value>True</value>
-      </setting>
-      <setting name="Digging_ShowItemMetadata" serializeAs="String">
-        <value>True</value>
-      </setting>
-      <setting name="Digging_ShowMethodParameters" serializeAs="String">
-        <value>True</value>
-      </setting>
-      <setting name="Digging_SynchronizeOutlining" serializeAs="String">
-        <value>True</value>
-      </setting>
-      <setting name="Finding_TemporarilyOpenSolutionFolders" serializeAs="String">
-        <value>True</value>
-      </setting>
-      <setting name="Formatting_CommentRunDuringCleanup" serializeAs="String">
-        <value>False</value>
-      </setting>
-      <setting name="Formatting_CommentSkipWrapOnLastWord" serializeAs="String">
-        <value>True</value>
-      </setting>
-      <setting name="Formatting_CommentWrapColumn" serializeAs="String">
-        <value>100</value>
-      </setting>
-      <setting name="Formatting_CommentXmlAlignParamTags" serializeAs="String">
-        <value>False</value>
-      </setting>
-      <setting name="Formatting_CommentXmlKeepTagsTogether" serializeAs="String">
-        <value>False</value>
-      </setting>
-      <setting name="Formatting_CommentXmlSpaceSingleTags" serializeAs="String">
-        <value>False</value>
-      </setting>
-      <setting name="Formatting_CommentXmlSpaceTags" serializeAs="String">
-        <value>False</value>
-      </setting>
-      <setting name="Formatting_CommentXmlSplitAllTags" serializeAs="String">
-        <value>False</value>
-      </setting>
-      <setting name="Formatting_CommentXmlSplitSummaryTagToMultipleLines"
-        serializeAs="String">
-        <value>True</value>
-      </setting>
-      <setting name="Formatting_CommentXmlTagsToLowerCase" serializeAs="String">
-        <value>False</value>
-      </setting>
-      <setting name="Formatting_CommentXmlValueIndent" serializeAs="String">
-        <value>0</value>
-      </setting>
-      <setting name="General_CacheFiles" serializeAs="String">
-        <value>True</value>
-      </setting>
-      <setting name="General_DiagnosticsMode" serializeAs="String">
-        <value>False</value>
-      </setting>
-      <setting name="General_Font" serializeAs="String">
-        <value>Segoe UI</value>
-      </setting>
-      <setting name="General_IconSet" serializeAs="String">
-        <value>0</value>
-      </setting>
-      <setting name="General_LoadModelsAsynchronously" serializeAs="String">
-        <value>True</value>
-      </setting>
-      <setting name="General_Multithread" serializeAs="String">
-        <value>False</value>
-      </setting>
-      <setting name="General_ShowStartPageOnSolutionClose" serializeAs="String">
-        <value>True</value>
-      </setting>
-      <setting name="General_SkipUndoTransactionsDuringAutoCleanupOnSave"
-        serializeAs="String">
-        <value>True</value>
-      </setting>
-      <setting name="General_Theme" serializeAs="String">
-        <value>0</value>
-      </setting>
-      <setting name="General_UseUndoTransactions" serializeAs="String">
-        <value>True</value>
-      </setting>
-      <setting name="Progressing_HideBuildProgressOnBuildStop" serializeAs="String">
-        <value>True</value>
-      </setting>
-      <setting name="Progressing_ShowBuildProgressOnBuildStart" serializeAs="String">
-        <value>True</value>
-      </setting>
-      <setting name="Progressing_ShowProgressOnWindowsTaskbar" serializeAs="String">
-        <value>True</value>
-      </setting>
-      <setting name="Reorganizing_AlphabetizeMembersOfTheSameGroup"
-        serializeAs="String">
-        <value>True</value>
-      </setting>
-      <setting name="Reorganizing_KeepMembersWithinRegions" serializeAs="String">
-        <value>True</value>
-      </setting>
-      <setting name="Reorganizing_MemberTypeClasses" serializeAs="String">
-        <value>Classes||12||Classes</value>
-      </setting>
-      <setting name="Reorganizing_MemberTypeConstructors" serializeAs="String">
-        <value>Constructors||2||Constructors</value>
-      </setting>
-      <setting name="Reorganizing_MemberTypeDelegates" serializeAs="String">
-        <value>Delegates||4||Delegates</value>
-      </setting>
-      <setting name="Reorganizing_MemberTypeDestructors" serializeAs="String">
-        <value>Destructors||3||Destructors</value>
-      </setting>
-      <setting name="Reorganizing_MemberTypeEnums" serializeAs="String">
-        <value>Enums||6||Enums</value>
-      </setting>
-      <setting name="Reorganizing_MemberTypeEvents" serializeAs="String">
-        <value>Events||5||Events</value>
-      </setting>
-      <setting name="Reorganizing_MemberTypeFields" serializeAs="String">
-        <value>Fields||1||Fields</value>
-      </setting>
-      <setting name="Reorganizing_MemberTypeIndexers" serializeAs="String">
-        <value>Indexers||9||Indexers</value>
-      </setting>
-      <setting name="Reorganizing_MemberTypeInterfaces" serializeAs="String">
-        <value>Interfaces||7||Interfaces</value>
-      </setting>
-      <setting name="Reorganizing_MemberTypeMethods" serializeAs="String">
-        <value>Methods||10||Methods</value>
-      </setting>
-      <setting name="Reorganizing_MemberTypeProperties" serializeAs="String">
-        <value>Properties||8||Properties</value>
-      </setting>
-      <setting name="Reorganizing_MemberTypeStructs" serializeAs="String">
-        <value>Structs||11||Structs</value>
-      </setting>
-      <setting name="Reorganizing_PrimaryOrderByAccessLevel" serializeAs="String">
-        <value>False</value>
-      </setting>
-      <setting name="Reorganizing_RegionsIncludeAccessLevel" serializeAs="String">
-        <value>False</value>
-      </setting>
-      <setting name="Reorganizing_RegionsInsertKeepEvenIfEmpty" serializeAs="String">
-        <value>False</value>
-      </setting>
-      <setting name="Reorganizing_RegionsInsertNewRegions" serializeAs="String">
-        <value>False</value>
-      </setting>
-      <setting name="Reorganizing_RegionsRemoveExistingRegions" serializeAs="String">
-        <value>False</value>
-      </setting>
-      <setting name="Reorganizing_RunAtStartOfCleanup" serializeAs="String">
-        <value>False</value>
-      </setting>
-      <setting name="Switching_RelatedFileExtensionsExpression" serializeAs="String">
-        <value>.cpp .h||.xaml .xaml.cs||.xml .xsd||.ascx .ascx.cs||.aspx .aspx.cs||.master .master.cs</value>
-      </setting>
-      <setting name="ThirdParty_OtherCleaningCommandsExpression" serializeAs="String">
-        <value />
-      </setting>
-      <setting name="ThirdParty_UseJetBrainsReSharperCleanup" serializeAs="String">
-        <value>False</value>
-      </setting>
-      <setting name="ThirdParty_UseTelerikJustCodeCleanup" serializeAs="String">
-        <value>False</value>
-      </setting>
-      <setting name="ThirdParty_UseXAMLStylerCleanup" serializeAs="String">
-        <value>False</value>
-      </setting>
-<<<<<<< HEAD
-=======
-      <setting name="Cleaning_IncludeJSON" serializeAs="String">
-        <value>True</value>
-      </setting>
-      <setting name="Cleaning_IncludePHP" serializeAs="String">
-        <value>True</value>
-      </setting>
->>>>>>> 9c3f41e2
-    </SteveCadwallader.CodeMaid.Properties.Settings>
-  </userSettings>
-  <startup>
-    <supportedRuntime version="v4.0" sku=".NETFramework,Version=v4.5" />
-  </startup>
+<?xml version="1.0"?>
+<configuration>
+  <configSections>
+    <sectionGroup name="userSettings" type="System.Configuration.UserSettingsGroup, System, Version=4.0.0.0, Culture=neutral, PublicKeyToken=b77a5c561934e089">
+      <section name="SteveCadwallader.CodeMaid.Properties.Settings" type="System.Configuration.ClientSettingsSection, System, Version=4.0.0.0, Culture=neutral, PublicKeyToken=b77a5c561934e089" allowExeDefinition="MachineToLocalUser" requirePermission="false" />
+    </sectionGroup>
+  </configSections>
+  <userSettings>
+    <SteveCadwallader.CodeMaid.Properties.Settings>
+      <setting name="Cleaning_AutoCleanupOnFileSave" serializeAs="String">
+        <value>False</value>
+      </setting>
+      <setting name="Cleaning_AutoSaveAndCloseIfOpenedByCleanup" serializeAs="String">
+        <value>True</value>
+      </setting>
+      <setting name="Cleaning_ExcludeT4GeneratedCode" serializeAs="String">
+        <value>True</value>
+      </setting>
+      <setting name="Cleaning_ExclusionExpression" serializeAs="String">
+        <value>\.Designer\.cs$||\.Designer\.vb$||\.resx$</value>
+      </setting>
+      <setting name="Cleaning_IncludeCPlusPlus" serializeAs="String">
+        <value>True</value>
+      </setting>
+      <setting name="Cleaning_IncludeCSharp" serializeAs="String">
+        <value>True</value>
+      </setting>
+      <setting name="Cleaning_IncludeCSS" serializeAs="String">
+        <value>True</value>
+      </setting>
+      <setting name="Cleaning_IncludeFSharp" serializeAs="String">
+        <value>True</value>
+      </setting>
+      <setting name="Cleaning_IncludeHTML" serializeAs="String">
+        <value>True</value>
+      </setting>
+      <setting name="Cleaning_IncludeJavaScript" serializeAs="String">
+        <value>True</value>
+      </setting>
+      <setting name="Cleaning_IncludeJSON" serializeAs="String">
+        <value>True</value>
+      </setting>
+      <setting name="Cleaning_IncludeLESS" serializeAs="String">
+        <value>True</value>
+      </setting>
+      <setting name="Cleaning_IncludePHP" serializeAs="String">
+        <value>True</value>
+      </setting>
+      <setting name="Cleaning_IncludeSCSS" serializeAs="String">
+        <value>True</value>
+      </setting>
+      <setting name="Cleaning_IncludeTypeScript" serializeAs="String">
+        <value>True</value>
+      </setting>
+      <setting name="Cleaning_IncludeVB" serializeAs="String">
+        <value>True</value>
+      </setting>
+      <setting name="Cleaning_IncludeXAML" serializeAs="String">
+        <value>True</value>
+      </setting>
+      <setting name="Cleaning_IncludeXML" serializeAs="String">
+        <value>True</value>
+      </setting>
+      <setting name="Cleaning_InsertBlankLinePaddingAfterClasses" serializeAs="String">
+        <value>True</value>
+      </setting>
+      <setting name="Cleaning_InsertBlankLinePaddingAfterDelegates"
+        serializeAs="String">
+        <value>True</value>
+      </setting>
+      <setting name="Cleaning_InsertBlankLinePaddingAfterEndRegionTags"
+        serializeAs="String">
+        <value>True</value>
+      </setting>
+      <setting name="Cleaning_InsertBlankLinePaddingAfterEnumerations"
+        serializeAs="String">
+        <value>True</value>
+      </setting>
+      <setting name="Cleaning_InsertBlankLinePaddingAfterEvents" serializeAs="String">
+        <value>True</value>
+      </setting>
+      <setting name="Cleaning_InsertBlankLinePaddingAfterFieldsMultiLine"
+        serializeAs="String">
+        <value>True</value>
+      </setting>
+      <setting name="Cleaning_InsertBlankLinePaddingAfterInterfaces"
+        serializeAs="String">
+        <value>True</value>
+      </setting>
+      <setting name="Cleaning_InsertBlankLinePaddingAfterMethods" serializeAs="String">
+        <value>True</value>
+      </setting>
+      <setting name="Cleaning_InsertBlankLinePaddingAfterNamespaces"
+        serializeAs="String">
+        <value>True</value>
+      </setting>
+      <setting name="Cleaning_InsertBlankLinePaddingAfterProperties"
+        serializeAs="String">
+        <value>True</value>
+      </setting>
+      <setting name="Cleaning_InsertBlankLinePaddingAfterRegionTags"
+        serializeAs="String">
+        <value>True</value>
+      </setting>
+      <setting name="Cleaning_InsertBlankLinePaddingAfterStructs" serializeAs="String">
+        <value>True</value>
+      </setting>
+      <setting name="Cleaning_InsertBlankLinePaddingAfterUsingStatementBlocks"
+        serializeAs="String">
+        <value>True</value>
+      </setting>
+      <setting name="Cleaning_InsertBlankLinePaddingBeforeCaseStatements"
+        serializeAs="String">
+        <value>True</value>
+      </setting>
+      <setting name="Cleaning_InsertBlankLinePaddingBeforeClasses"
+        serializeAs="String">
+        <value>True</value>
+      </setting>
+      <setting name="Cleaning_InsertBlankLinePaddingBeforeDelegates"
+        serializeAs="String">
+        <value>True</value>
+      </setting>
+      <setting name="Cleaning_InsertBlankLinePaddingBeforeEndRegionTags"
+        serializeAs="String">
+        <value>True</value>
+      </setting>
+      <setting name="Cleaning_InsertBlankLinePaddingBeforeEnumerations"
+        serializeAs="String">
+        <value>True</value>
+      </setting>
+      <setting name="Cleaning_InsertBlankLinePaddingBeforeEvents" serializeAs="String">
+        <value>True</value>
+      </setting>
+      <setting name="Cleaning_InsertBlankLinePaddingBeforeFieldsMultiLine"
+        serializeAs="String">
+        <value>True</value>
+      </setting>
+      <setting name="Cleaning_InsertBlankLinePaddingBeforeInterfaces"
+        serializeAs="String">
+        <value>True</value>
+      </setting>
+      <setting name="Cleaning_InsertBlankLinePaddingBeforeMethods"
+        serializeAs="String">
+        <value>True</value>
+      </setting>
+      <setting name="Cleaning_InsertBlankLinePaddingBeforeNamespaces"
+        serializeAs="String">
+        <value>True</value>
+      </setting>
+      <setting name="Cleaning_InsertBlankLinePaddingBeforeProperties"
+        serializeAs="String">
+        <value>True</value>
+      </setting>
+      <setting name="Cleaning_InsertBlankLinePaddingBeforeRegionTags"
+        serializeAs="String">
+        <value>True</value>
+      </setting>
+      <setting name="Cleaning_InsertBlankLinePaddingBeforeSingleLineComments"
+        serializeAs="String">
+        <value>False</value>
+      </setting>
+      <setting name="Cleaning_InsertBlankLinePaddingBeforeStructs"
+        serializeAs="String">
+        <value>True</value>
+      </setting>
+      <setting name="Cleaning_InsertBlankLinePaddingBeforeUsingStatementBlocks"
+        serializeAs="String">
+        <value>True</value>
+      </setting>
+      <setting name="Cleaning_InsertBlankLinePaddingBetweenPropertiesMultiLineAccessors"
+        serializeAs="String">
+        <value>False</value>
+      </setting>
+      <setting name="Cleaning_InsertBlankSpaceBeforeSelfClosingAngleBrackets"
+        serializeAs="String">
+        <value>True</value>
+      </setting>
+      <setting name="Cleaning_InsertEndOfFileTrailingNewLine" serializeAs="String">
+        <value>False</value>
+      </setting>
+      <setting name="Cleaning_InsertExplicitAccessModifiersOnClasses"
+        serializeAs="String">
+        <value>True</value>
+      </setting>
+      <setting name="Cleaning_InsertExplicitAccessModifiersOnDelegates"
+        serializeAs="String">
+        <value>True</value>
+      </setting>
+      <setting name="Cleaning_InsertExplicitAccessModifiersOnEnumerations"
+        serializeAs="String">
+        <value>True</value>
+      </setting>
+      <setting name="Cleaning_InsertExplicitAccessModifiersOnEvents"
+        serializeAs="String">
+        <value>True</value>
+      </setting>
+      <setting name="Cleaning_InsertExplicitAccessModifiersOnFields"
+        serializeAs="String">
+        <value>True</value>
+      </setting>
+      <setting name="Cleaning_InsertExplicitAccessModifiersOnInterfaces"
+        serializeAs="String">
+        <value>True</value>
+      </setting>
+      <setting name="Cleaning_InsertExplicitAccessModifiersOnMethods"
+        serializeAs="String">
+        <value>True</value>
+      </setting>
+      <setting name="Cleaning_InsertExplicitAccessModifiersOnProperties"
+        serializeAs="String">
+        <value>True</value>
+      </setting>
+      <setting name="Cleaning_InsertExplicitAccessModifiersOnStructs"
+        serializeAs="String">
+        <value>True</value>
+      </setting>
+      <setting name="Cleaning_PerformPartialCleanupOnExternal" serializeAs="String">
+        <value>0</value>
+      </setting>
+      <setting name="Cleaning_RemoveBlankLinesAfterAttributes" serializeAs="String">
+        <value>True</value>
+      </setting>
+      <setting name="Cleaning_RemoveBlankLinesAfterOpeningBrace" serializeAs="String">
+        <value>True</value>
+      </setting>
+      <setting name="Cleaning_RemoveBlankLinesAtBottom" serializeAs="String">
+        <value>True</value>
+      </setting>
+      <setting name="Cleaning_RemoveBlankLinesAtTop" serializeAs="String">
+        <value>True</value>
+      </setting>
+      <setting name="Cleaning_RemoveBlankLinesBeforeClosingBrace" serializeAs="String">
+        <value>True</value>
+      </setting>
+      <setting name="Cleaning_RemoveBlankLinesBeforeClosingTags" serializeAs="String">
+        <value>True</value>
+      </setting>
+      <setting name="Cleaning_RemoveBlankLinesBetweenChainedStatements"
+        serializeAs="String">
+        <value>True</value>
+      </setting>
+      <setting name="Cleaning_RemoveBlankSpacesBeforeClosingAngleBrackets"
+        serializeAs="String">
+        <value>True</value>
+      </setting>
+      <setting name="Cleaning_RemoveEndOfFileTrailingNewLine" serializeAs="String">
+        <value>True</value>
+      </setting>
+      <setting name="Cleaning_RemoveEndOfLineWhitespace" serializeAs="String">
+        <value>True</value>
+      </setting>
+      <setting name="Cleaning_RemoveMultipleConsecutiveBlankLines"
+        serializeAs="String">
+        <value>True</value>
+      </setting>
+      <setting name="Cleaning_RemoveRegions" serializeAs="String">
+        <value>1</value>
+      </setting>
+      <setting name="Cleaning_RunVisualStudioFormatDocumentCommand"
+        serializeAs="String">
+        <value>True</value>
+      </setting>
+      <setting name="Cleaning_RunVisualStudioRemoveUnusedUsingStatements"
+        serializeAs="String">
+        <value>True</value>
+      </setting>
+      <setting name="Cleaning_RunVisualStudioSortUsingStatements" serializeAs="String">
+        <value>True</value>
+      </setting>
+      <setting name="Cleaning_SkipRemoveUnusedUsingStatementsDuringAutoCleanupOnSave"
+        serializeAs="String">
+        <value>True</value>
+      </setting>
+      <setting name="Cleaning_SkipSortUsingStatementsDuringAutoCleanupOnSave"
+        serializeAs="String">
+        <value>False</value>
+      </setting>
+      <setting name="Cleaning_UpdateAccessorsToBothBeSingleLineOrMultiLine"
+        serializeAs="String">
+        <value>False</value>
+      </setting>
+      <setting name="Cleaning_UpdateEndRegionDirectives" serializeAs="String">
+        <value>True</value>
+      </setting>
+      <setting name="Cleaning_UpdateSingleLineMethods" serializeAs="String">
+        <value>True</value>
+      </setting>
+      <setting name="Cleaning_UsingStatementsToReinsertWhenRemovedExpression"
+        serializeAs="String">
+        <value />
+      </setting>
+      <setting name="Collapsing_CollapseSolutionWhenOpened" serializeAs="String">
+        <value>True</value>
+      </setting>
+      <setting name="Collapsing_KeepSoloProjectExpanded" serializeAs="String">
+        <value>True</value>
+      </setting>
+      <setting name="Digging_CenterOnWhole" serializeAs="String">
+        <value>True</value>
+      </setting>
+      <setting name="Digging_ComplexityAlertThreshold" serializeAs="String">
+        <value>15</value>
+      </setting>
+      <setting name="Digging_ComplexityWarningThreshold" serializeAs="String">
+        <value>10</value>
+      </setting>
+      <setting name="Digging_IndentationMargin" serializeAs="String">
+        <value>17</value>
+      </setting>
+      <setting name="Digging_PrimarySortOrder" serializeAs="String">
+        <value>0</value>
+      </setting>
+      <setting name="Digging_SecondarySortTypeByName" serializeAs="String">
+        <value>False</value>
+      </setting>
+      <setting name="Digging_ShowItemComplexity" serializeAs="String">
+        <value>True</value>
+      </setting>
+      <setting name="Digging_ShowItemMetadata" serializeAs="String">
+        <value>True</value>
+      </setting>
+      <setting name="Digging_ShowMethodParameters" serializeAs="String">
+        <value>True</value>
+      </setting>
+      <setting name="Digging_SynchronizeOutlining" serializeAs="String">
+        <value>True</value>
+      </setting>
+      <setting name="Finding_TemporarilyOpenSolutionFolders" serializeAs="String">
+        <value>True</value>
+      </setting>
+      <setting name="Formatting_CommentRunDuringCleanup" serializeAs="String">
+        <value>False</value>
+      </setting>
+      <setting name="Formatting_CommentSkipWrapOnLastWord" serializeAs="String">
+        <value>True</value>
+      </setting>
+      <setting name="Formatting_CommentWrapColumn" serializeAs="String">
+        <value>100</value>
+      </setting>
+      <setting name="Formatting_CommentXmlAlignParamTags" serializeAs="String">
+        <value>False</value>
+      </setting>
+      <setting name="Formatting_CommentXmlKeepTagsTogether" serializeAs="String">
+        <value>False</value>
+      </setting>
+      <setting name="Formatting_CommentXmlSpaceSingleTags" serializeAs="String">
+        <value>False</value>
+      </setting>
+      <setting name="Formatting_CommentXmlSpaceTags" serializeAs="String">
+        <value>False</value>
+      </setting>
+      <setting name="Formatting_CommentXmlSplitAllTags" serializeAs="String">
+        <value>False</value>
+      </setting>
+      <setting name="Formatting_CommentXmlSplitSummaryTagToMultipleLines"
+        serializeAs="String">
+        <value>True</value>
+      </setting>
+      <setting name="Formatting_CommentXmlTagsToLowerCase" serializeAs="String">
+        <value>False</value>
+      </setting>
+      <setting name="Formatting_CommentXmlValueIndent" serializeAs="String">
+        <value>0</value>
+      </setting>
+      <setting name="General_CacheFiles" serializeAs="String">
+        <value>True</value>
+      </setting>
+      <setting name="General_DiagnosticsMode" serializeAs="String">
+        <value>False</value>
+      </setting>
+      <setting name="General_Font" serializeAs="String">
+        <value>Segoe UI</value>
+      </setting>
+      <setting name="General_IconSet" serializeAs="String">
+        <value>0</value>
+      </setting>
+      <setting name="General_LoadModelsAsynchronously" serializeAs="String">
+        <value>True</value>
+      </setting>
+      <setting name="General_Multithread" serializeAs="String">
+        <value>False</value>
+      </setting>
+      <setting name="General_ShowStartPageOnSolutionClose" serializeAs="String">
+        <value>True</value>
+      </setting>
+      <setting name="General_SkipUndoTransactionsDuringAutoCleanupOnSave"
+        serializeAs="String">
+        <value>True</value>
+      </setting>
+      <setting name="General_Theme" serializeAs="String">
+        <value>0</value>
+      </setting>
+      <setting name="General_UseUndoTransactions" serializeAs="String">
+        <value>True</value>
+      </setting>
+      <setting name="Progressing_HideBuildProgressOnBuildStop" serializeAs="String">
+        <value>True</value>
+      </setting>
+      <setting name="Progressing_ShowBuildProgressOnBuildStart" serializeAs="String">
+        <value>True</value>
+      </setting>
+      <setting name="Progressing_ShowProgressOnWindowsTaskbar" serializeAs="String">
+        <value>True</value>
+      </setting>
+      <setting name="Reorganizing_AlphabetizeMembersOfTheSameGroup"
+        serializeAs="String">
+        <value>True</value>
+      </setting>
+      <setting name="Reorganizing_KeepMembersWithinRegions" serializeAs="String">
+        <value>True</value>
+      </setting>
+      <setting name="Reorganizing_MemberTypeClasses" serializeAs="String">
+        <value>Classes||12||Classes</value>
+      </setting>
+      <setting name="Reorganizing_MemberTypeConstructors" serializeAs="String">
+        <value>Constructors||2||Constructors</value>
+      </setting>
+      <setting name="Reorganizing_MemberTypeDelegates" serializeAs="String">
+        <value>Delegates||4||Delegates</value>
+      </setting>
+      <setting name="Reorganizing_MemberTypeDestructors" serializeAs="String">
+        <value>Destructors||3||Destructors</value>
+      </setting>
+      <setting name="Reorganizing_MemberTypeEnums" serializeAs="String">
+        <value>Enums||6||Enums</value>
+      </setting>
+      <setting name="Reorganizing_MemberTypeEvents" serializeAs="String">
+        <value>Events||5||Events</value>
+      </setting>
+      <setting name="Reorganizing_MemberTypeFields" serializeAs="String">
+        <value>Fields||1||Fields</value>
+      </setting>
+      <setting name="Reorganizing_MemberTypeIndexers" serializeAs="String">
+        <value>Indexers||9||Indexers</value>
+      </setting>
+      <setting name="Reorganizing_MemberTypeInterfaces" serializeAs="String">
+        <value>Interfaces||7||Interfaces</value>
+      </setting>
+      <setting name="Reorganizing_MemberTypeMethods" serializeAs="String">
+        <value>Methods||10||Methods</value>
+      </setting>
+      <setting name="Reorganizing_MemberTypeProperties" serializeAs="String">
+        <value>Properties||8||Properties</value>
+      </setting>
+      <setting name="Reorganizing_MemberTypeStructs" serializeAs="String">
+        <value>Structs||11||Structs</value>
+      </setting>
+      <setting name="Reorganizing_PrimaryOrderByAccessLevel" serializeAs="String">
+        <value>False</value>
+      </setting>
+      <setting name="Reorganizing_RegionsIncludeAccessLevel" serializeAs="String">
+        <value>False</value>
+      </setting>
+      <setting name="Reorganizing_RegionsInsertKeepEvenIfEmpty" serializeAs="String">
+        <value>False</value>
+      </setting>
+      <setting name="Reorganizing_RegionsInsertNewRegions" serializeAs="String">
+        <value>False</value>
+      </setting>
+      <setting name="Reorganizing_RegionsRemoveExistingRegions" serializeAs="String">
+        <value>False</value>
+      </setting>
+      <setting name="Reorganizing_RunAtStartOfCleanup" serializeAs="String">
+        <value>False</value>
+      </setting>
+      <setting name="Switching_RelatedFileExtensionsExpression" serializeAs="String">
+        <value>.cpp .h||.xaml .xaml.cs||.xml .xsd||.ascx .ascx.cs||.aspx .aspx.cs||.master .master.cs</value>
+      </setting>
+      <setting name="ThirdParty_OtherCleaningCommandsExpression" serializeAs="String">
+        <value />
+      </setting>
+      <setting name="ThirdParty_UseJetBrainsReSharperCleanup" serializeAs="String">
+        <value>False</value>
+      </setting>
+      <setting name="ThirdParty_UseTelerikJustCodeCleanup" serializeAs="String">
+        <value>False</value>
+      </setting>
+      <setting name="ThirdParty_UseXAMLStylerCleanup" serializeAs="String">
+        <value>False</value>
+      </setting>
+    </SteveCadwallader.CodeMaid.Properties.Settings>
+  </userSettings>
+  <startup>
+    <supportedRuntime version="v4.0" sku=".NETFramework,Version=v4.5" />
+  </startup>
 </configuration>