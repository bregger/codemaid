﻿#region CodeMaid is Copyright 2007-2014 Steve Cadwallader.

// CodeMaid is free software: you can redistribute it and/or modify it under the terms of the GNU
// Lesser General Public License version 3 as published by the Free Software Foundation.
//
// CodeMaid is distributed in the hope that it will be useful, but WITHOUT ANY WARRANTY; without
// even the implied warranty of MERCHANTABILITY or FITNESS FOR A PARTICULAR PURPOSE. See the GNU
// Lesser General Public License for more details <http://www.gnu.org/licenses/>.

#endregion CodeMaid is Copyright 2007-2014 Steve Cadwallader.

using EnvDTE;
using SteveCadwallader.CodeMaid.Helpers;
using SteveCadwallader.CodeMaid.Properties;
using System;

namespace SteveCadwallader.CodeMaid.Model.Comments
{
    /// <summary>
    /// A data structure class used to store the options passed to the comment formatter.
    /// </summary>
    internal class CodeCommentOptions
    {
        #region Constructors

        /// <summary>
        /// Initializes a new instance of the <see cref="CodeCommentOptions"/> class with default values.
        /// </summary>
<<<<<<< HEAD
        public CodeCommentOptions()
        {
        }

        /// <summary>
        /// Initializes a new instance of the <see cref="CodeCommentOptions"/> class with values
        /// loaded from the given settings object.
        /// </summary>
        /// <param name="settings">The settings object to load values from.</param>
=======
        /// <param name="settings">The settings container.</param>
>>>>>>> 0deb8ea4
        public CodeCommentOptions(Settings settings)
        {
            SkipWrapOnLastWord = settings.Formatting_CommentSkipWrapOnLastWord;
            WrapAtColumn = Math.Max(settings.Formatting_CommentWrapColumn, 20);
            FormatDuringCleanup = settings.Formatting_CommentRunDuringCleanup;

            XmlAlignParamTags = settings.Formatting_CommentXmlAlignParamTags;
            XmlSpaceTagContent = settings.Formatting_CommentXmlSpaceTags;
            XmlValueIndent = settings.Formatting_CommentXmlValueIndent;
            XmlSplitSummaryTag = settings.Formatting_CommentXmlSplitSummaryTagToMultipleLines;
            XmlSplitAllTags = settings.Formatting_CommentXmlSplitAllTags;
            XmlSpaceSingleTags = settings.Formatting_CommentXmlSpaceSingleTags;
            XmlTagsToLowerCase = settings.Formatting_CommentXmlTagsToLowerCase;
            XmlKeepTagsTogether = settings.Formatting_CommentXmlKeepTagsTogether;
        }

        /// <summary>
        /// Initializes a new instance of the <see cref="CodeCommentOptions"/> class with values
        /// loaded from the given settings object.
        /// </summary>
<<<<<<< HEAD
        /// <param name="settings">The settings object to load values from.</param>
=======
        /// <param name="settings">The settings container.</param>
>>>>>>> 0deb8ea4
        /// <param name="package">The hosting package.</param>
        /// <param name="document">The text document, used to get text settings for tab size.</param>
        public CodeCommentOptions(Settings settings, CodeMaidPackage package, TextDocument document)
            : this(settings, CodeCommentHelper.GetTabSize(package, document))
        {
        }

        /// <summary>
<<<<<<< HEAD
        /// Initializes a new instance of the <see cref="CodeCommentOptions"/> class with values
        /// loaded from the given settings object.
        /// </summary>
        /// <param name="settings">The settings object to load values from.</param>
        /// <param name="tabSize">The character size of a tab.</param>
=======
        /// Initializes a new instance of the <see cref="CodeCommentOptions" /> class.
        /// </summary>
        /// <param name="settings">The settings container.</param>
        /// <param name="tabSize">The tab size.</param>
>>>>>>> 0deb8ea4
        public CodeCommentOptions(Settings settings, int tabSize)
            : this(settings)
        {
            TabSize = tabSize;
        }

        #endregion Constructors

        #region Methods

        internal void Save(Settings settings)
        {
            settings.Formatting_CommentSkipWrapOnLastWord = SkipWrapOnLastWord;
            settings.Formatting_CommentWrapColumn = WrapAtColumn;
            settings.Formatting_CommentRunDuringCleanup = FormatDuringCleanup;

            settings.Formatting_CommentXmlAlignParamTags = XmlAlignParamTags;
            settings.Formatting_CommentXmlSpaceTags = XmlSpaceTagContent;
            settings.Formatting_CommentXmlValueIndent = XmlValueIndent;
            settings.Formatting_CommentXmlSplitSummaryTagToMultipleLines = XmlSplitSummaryTag;
            settings.Formatting_CommentXmlSplitAllTags = XmlSplitAllTags;
            settings.Formatting_CommentXmlSpaceSingleTags = XmlSpaceSingleTags;
            settings.Formatting_CommentXmlTagsToLowerCase = XmlTagsToLowerCase;
            settings.Formatting_CommentXmlKeepTagsTogether = XmlKeepTagsTogether;
        }

        #endregion Methods

        #region Properties

        public bool FormatDuringCleanup { get; set; }

        public bool SkipWrapOnLastWord { get; set; }

        public int TabSize { get; set; }

        public int WrapAtColumn { get; set; }

        public bool XmlAlignParamTags { get; set; }

        public bool XmlKeepTagsTogether { get; set; }

        public bool XmlSpaceSingleTags { get; set; }

        public bool XmlSpaceTagContent { get; set; }

        public bool XmlSplitAllTags { get; set; }

        public bool XmlSplitSummaryTag { get; set; }

        public bool XmlTagsToLowerCase { get; set; }

        public int XmlValueIndent { get; set; }

        #endregion Properties
    }
}<|MERGE_RESOLUTION|>--- conflicted
+++ resolved
@@ -1,143 +1,119 @@
-﻿#region CodeMaid is Copyright 2007-2014 Steve Cadwallader.
-
-// CodeMaid is free software: you can redistribute it and/or modify it under the terms of the GNU
-// Lesser General Public License version 3 as published by the Free Software Foundation.
-//
-// CodeMaid is distributed in the hope that it will be useful, but WITHOUT ANY WARRANTY; without
-// even the implied warranty of MERCHANTABILITY or FITNESS FOR A PARTICULAR PURPOSE. See the GNU
-// Lesser General Public License for more details <http://www.gnu.org/licenses/>.
-
-#endregion CodeMaid is Copyright 2007-2014 Steve Cadwallader.
-
-using EnvDTE;
-using SteveCadwallader.CodeMaid.Helpers;
-using SteveCadwallader.CodeMaid.Properties;
-using System;
-
-namespace SteveCadwallader.CodeMaid.Model.Comments
-{
-    /// <summary>
-    /// A data structure class used to store the options passed to the comment formatter.
-    /// </summary>
-    internal class CodeCommentOptions
-    {
-        #region Constructors
-
-        /// <summary>
-        /// Initializes a new instance of the <see cref="CodeCommentOptions"/> class with default values.
-        /// </summary>
-<<<<<<< HEAD
-        public CodeCommentOptions()
-        {
-        }
-
-        /// <summary>
-        /// Initializes a new instance of the <see cref="CodeCommentOptions"/> class with values
-        /// loaded from the given settings object.
-        /// </summary>
-        /// <param name="settings">The settings object to load values from.</param>
-=======
-        /// <param name="settings">The settings container.</param>
->>>>>>> 0deb8ea4
-        public CodeCommentOptions(Settings settings)
-        {
-            SkipWrapOnLastWord = settings.Formatting_CommentSkipWrapOnLastWord;
-            WrapAtColumn = Math.Max(settings.Formatting_CommentWrapColumn, 20);
-            FormatDuringCleanup = settings.Formatting_CommentRunDuringCleanup;
-
-            XmlAlignParamTags = settings.Formatting_CommentXmlAlignParamTags;
-            XmlSpaceTagContent = settings.Formatting_CommentXmlSpaceTags;
-            XmlValueIndent = settings.Formatting_CommentXmlValueIndent;
-            XmlSplitSummaryTag = settings.Formatting_CommentXmlSplitSummaryTagToMultipleLines;
-            XmlSplitAllTags = settings.Formatting_CommentXmlSplitAllTags;
-            XmlSpaceSingleTags = settings.Formatting_CommentXmlSpaceSingleTags;
-            XmlTagsToLowerCase = settings.Formatting_CommentXmlTagsToLowerCase;
-            XmlKeepTagsTogether = settings.Formatting_CommentXmlKeepTagsTogether;
-        }
-
-        /// <summary>
-        /// Initializes a new instance of the <see cref="CodeCommentOptions"/> class with values
-        /// loaded from the given settings object.
-        /// </summary>
-<<<<<<< HEAD
-        /// <param name="settings">The settings object to load values from.</param>
-=======
-        /// <param name="settings">The settings container.</param>
->>>>>>> 0deb8ea4
-        /// <param name="package">The hosting package.</param>
-        /// <param name="document">The text document, used to get text settings for tab size.</param>
-        public CodeCommentOptions(Settings settings, CodeMaidPackage package, TextDocument document)
-            : this(settings, CodeCommentHelper.GetTabSize(package, document))
-        {
-        }
-
-        /// <summary>
-<<<<<<< HEAD
-        /// Initializes a new instance of the <see cref="CodeCommentOptions"/> class with values
-        /// loaded from the given settings object.
-        /// </summary>
-        /// <param name="settings">The settings object to load values from.</param>
-        /// <param name="tabSize">The character size of a tab.</param>
-=======
-        /// Initializes a new instance of the <see cref="CodeCommentOptions" /> class.
-        /// </summary>
-        /// <param name="settings">The settings container.</param>
-        /// <param name="tabSize">The tab size.</param>
->>>>>>> 0deb8ea4
-        public CodeCommentOptions(Settings settings, int tabSize)
-            : this(settings)
-        {
-            TabSize = tabSize;
-        }
-
-        #endregion Constructors
-
-        #region Methods
-
-        internal void Save(Settings settings)
-        {
-            settings.Formatting_CommentSkipWrapOnLastWord = SkipWrapOnLastWord;
-            settings.Formatting_CommentWrapColumn = WrapAtColumn;
-            settings.Formatting_CommentRunDuringCleanup = FormatDuringCleanup;
-
-            settings.Formatting_CommentXmlAlignParamTags = XmlAlignParamTags;
-            settings.Formatting_CommentXmlSpaceTags = XmlSpaceTagContent;
-            settings.Formatting_CommentXmlValueIndent = XmlValueIndent;
-            settings.Formatting_CommentXmlSplitSummaryTagToMultipleLines = XmlSplitSummaryTag;
-            settings.Formatting_CommentXmlSplitAllTags = XmlSplitAllTags;
-            settings.Formatting_CommentXmlSpaceSingleTags = XmlSpaceSingleTags;
-            settings.Formatting_CommentXmlTagsToLowerCase = XmlTagsToLowerCase;
-            settings.Formatting_CommentXmlKeepTagsTogether = XmlKeepTagsTogether;
-        }
-
-        #endregion Methods
-
-        #region Properties
-
-        public bool FormatDuringCleanup { get; set; }
-
-        public bool SkipWrapOnLastWord { get; set; }
-
-        public int TabSize { get; set; }
-
-        public int WrapAtColumn { get; set; }
-
-        public bool XmlAlignParamTags { get; set; }
-
-        public bool XmlKeepTagsTogether { get; set; }
-
-        public bool XmlSpaceSingleTags { get; set; }
-
-        public bool XmlSpaceTagContent { get; set; }
-
-        public bool XmlSplitAllTags { get; set; }
-
-        public bool XmlSplitSummaryTag { get; set; }
-
-        public bool XmlTagsToLowerCase { get; set; }
-
-        public int XmlValueIndent { get; set; }
-
-        #endregion Properties
-    }
+﻿#region CodeMaid is Copyright 2007-2014 Steve Cadwallader.
+
+// CodeMaid is free software: you can redistribute it and/or modify it under the terms of the GNU
+// Lesser General Public License version 3 as published by the Free Software Foundation.
+//
+// CodeMaid is distributed in the hope that it will be useful, but WITHOUT ANY WARRANTY; without
+// even the implied warranty of MERCHANTABILITY or FITNESS FOR A PARTICULAR PURPOSE. See the GNU
+// Lesser General Public License for more details <http://www.gnu.org/licenses/>.
+
+#endregion CodeMaid is Copyright 2007-2014 Steve Cadwallader.
+
+using EnvDTE;
+using SteveCadwallader.CodeMaid.Helpers;
+using SteveCadwallader.CodeMaid.Properties;
+using System;
+
+namespace SteveCadwallader.CodeMaid.Model.Comments
+{
+    /// <summary>
+    /// A data structure class used to store the options passed to the comment formatter.
+    /// </summary>
+    internal class CodeCommentOptions
+    {
+        #region Constructors
+
+        /// <summary>
+        /// Initializes a new instance of the <see cref="CodeCommentOptions"/> class with values
+        /// loaded from the given settings object.
+        /// </summary>
+        /// <param name="settings">The settings container.</param>
+        public CodeCommentOptions(Settings settings)
+        {
+            SkipWrapOnLastWord = settings.Formatting_CommentSkipWrapOnLastWord;
+            WrapAtColumn = Math.Max(settings.Formatting_CommentWrapColumn, 20);
+            FormatDuringCleanup = settings.Formatting_CommentRunDuringCleanup;
+
+            XmlAlignParamTags = settings.Formatting_CommentXmlAlignParamTags;
+            XmlSpaceTagContent = settings.Formatting_CommentXmlSpaceTags;
+            XmlValueIndent = settings.Formatting_CommentXmlValueIndent;
+            XmlSplitSummaryTag = settings.Formatting_CommentXmlSplitSummaryTagToMultipleLines;
+            XmlSplitAllTags = settings.Formatting_CommentXmlSplitAllTags;
+            XmlSpaceSingleTags = settings.Formatting_CommentXmlSpaceSingleTags;
+            XmlTagsToLowerCase = settings.Formatting_CommentXmlTagsToLowerCase;
+            XmlKeepTagsTogether = settings.Formatting_CommentXmlKeepTagsTogether;
+        }
+
+        /// <summary>
+        /// Initializes a new instance of the <see cref="CodeCommentOptions" /> class.
+        /// </summary>
+        /// <param name="settings">The settings container.</param>
+        /// <param name="package">The hosting package.</param>
+        /// <param name="document">The text document.</param>
+        public CodeCommentOptions(Settings settings, CodeMaidPackage package, TextDocument document)
+            : this(settings, CodeCommentHelper.GetTabSize(package, document))
+        {
+        }
+
+        /// <summary>
+        /// Initializes a new instance of the <see cref="CodeCommentOptions"/> class.
+        /// </summary>
+        /// <param name="settings">The settings container.</param>
+        /// <param name="tabSize">The character size of a single tab.</param>
+        public CodeCommentOptions(Settings settings, int tabSize)
+            : this(settings)
+        {
+            TabSize = tabSize;
+        }
+
+        #endregion Constructors
+
+        #region Methods
+
+        internal void Save(Settings settings)
+        {
+            settings.Formatting_CommentSkipWrapOnLastWord = SkipWrapOnLastWord;
+            settings.Formatting_CommentWrapColumn = WrapAtColumn;
+            settings.Formatting_CommentRunDuringCleanup = FormatDuringCleanup;
+
+            settings.Formatting_CommentXmlAlignParamTags = XmlAlignParamTags;
+            settings.Formatting_CommentXmlSpaceTags = XmlSpaceTagContent;
+            settings.Formatting_CommentXmlValueIndent = XmlValueIndent;
+            settings.Formatting_CommentXmlSplitSummaryTagToMultipleLines = XmlSplitSummaryTag;
+            settings.Formatting_CommentXmlSplitAllTags = XmlSplitAllTags;
+            settings.Formatting_CommentXmlSpaceSingleTags = XmlSpaceSingleTags;
+            settings.Formatting_CommentXmlTagsToLowerCase = XmlTagsToLowerCase;
+            settings.Formatting_CommentXmlKeepTagsTogether = XmlKeepTagsTogether;
+        }
+
+        #endregion Methods
+
+        #region Properties
+
+        public bool FormatDuringCleanup { get; set; }
+
+        public bool SkipWrapOnLastWord { get; set; }
+
+        public int TabSize { get; set; }
+
+        public int WrapAtColumn { get; set; }
+
+        public bool XmlAlignParamTags { get; set; }
+
+        public bool XmlKeepTagsTogether { get; set; }
+
+        public bool XmlSpaceSingleTags { get; set; }
+
+        public bool XmlSpaceTagContent { get; set; }
+
+        public bool XmlSplitAllTags { get; set; }
+
+        public bool XmlSplitSummaryTag { get; set; }
+
+        public bool XmlTagsToLowerCase { get; set; }
+
+        public int XmlValueIndent { get; set; }
+
+        #endregion Properties
+    }
 }