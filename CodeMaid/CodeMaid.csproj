﻿<?xml version="1.0" encoding="utf-8"?>
<Project DefaultTargets="Build" xmlns="http://schemas.microsoft.com/developer/msbuild/2003" ToolsVersion="12.0">
  <Import Project="$(MSBuildExtensionsPath)\$(MSBuildToolsVersion)\Microsoft.Common.props" Condition="Exists('$(MSBuildExtensionsPath)\$(MSBuildToolsVersion)\Microsoft.Common.props')" />
  <PropertyGroup>
    <Configuration Condition=" '$(Configuration)' == '' ">Debug</Configuration>
    <Platform Condition=" '$(Platform)' == '' ">AnyCPU</Platform>
    <SchemaVersion>2.0</SchemaVersion>
    <ProjectGuid>{19B1AB9E-4603-4A9C-9284-32AAE57FB7BC}</ProjectGuid>
    <ProjectTypeGuids>{82b43b9b-a64c-4715-b499-d71e9ca2bd60};{60dc8134-eba5-43b8-bcc9-bb4bc16c2548};{FAE04EC0-301F-11D3-BF4B-00C04F79EFBC}</ProjectTypeGuids>
    <OutputType>Library</OutputType>
    <AppDesignerFolder>Properties</AppDesignerFolder>
    <RootNamespace>SteveCadwallader.CodeMaid</RootNamespace>
    <AssemblyName>SteveCadwallader.CodeMaid</AssemblyName>
    <SignAssembly>True</SignAssembly>
    <AssemblyOriginatorKeyFile>..\CodeMaid.snk</AssemblyOriginatorKeyFile>
    <TargetFrameworkVersion>v4.5</TargetFrameworkVersion>
    <MinimumVisualStudioVersion>14.0</MinimumVisualStudioVersion>
    <OldToolsVersion>12.0</OldToolsVersion>
    <FileUpgradeFlags>
    </FileUpgradeFlags>
    <UpgradeBackupLocation>
    </UpgradeBackupLocation>
    <PublishUrl>publish\</PublishUrl>
    <Install>true</Install>
    <InstallFrom>Disk</InstallFrom>
    <UpdateEnabled>false</UpdateEnabled>
    <UpdateMode>Foreground</UpdateMode>
    <UpdateInterval>7</UpdateInterval>
    <UpdateIntervalUnits>Days</UpdateIntervalUnits>
    <UpdatePeriodically>false</UpdatePeriodically>
    <UpdateRequired>false</UpdateRequired>
    <MapFileExtensions>true</MapFileExtensions>
    <ApplicationRevision>0</ApplicationRevision>
    <ApplicationVersion>1.0.0.%2a</ApplicationVersion>
    <IsWebBootstrapper>false</IsWebBootstrapper>
    <UseApplicationTrust>false</UseApplicationTrust>
    <BootstrapperEnabled>true</BootstrapperEnabled>
  </PropertyGroup>
  <PropertyGroup Condition=" '$(Configuration)|$(Platform)' == 'Debug|AnyCPU' ">
    <DebugSymbols>true</DebugSymbols>
    <DebugType>full</DebugType>
    <Optimize>false</Optimize>
    <OutputPath>bin\Debug\</OutputPath>
    <DefineConstants>DEBUG;TRACE</DefineConstants>
    <ErrorReport>prompt</ErrorReport>
    <WarningLevel>4</WarningLevel>
    <Prefer32Bit>false</Prefer32Bit>
  </PropertyGroup>
  <PropertyGroup Condition=" '$(Configuration)|$(Platform)' == 'Release|AnyCPU' ">
    <DebugType>pdbonly</DebugType>
    <Optimize>true</Optimize>
    <OutputPath>bin\Release\</OutputPath>
    <DefineConstants>TRACE</DefineConstants>
    <ErrorReport>prompt</ErrorReport>
    <WarningLevel>4</WarningLevel>
    <RunCodeAnalysis>false</RunCodeAnalysis>
    <Prefer32Bit>false</Prefer32Bit>
    <DeployExtension>False</DeployExtension>
  </PropertyGroup>
  <ItemGroup>
    <Reference Include="Microsoft.CSharp" />
    <Reference Include="Microsoft.VisualStudio.ComponentModelHost, Version=12.0.0.0, Culture=neutral, PublicKeyToken=b03f5f7f11d50a3a, processorArchitecture=MSIL">
      <SpecificVersion>False</SpecificVersion>
      <HintPath>..\lib\Microsoft.VisualStudio.ComponentModelHost.dll</HintPath>
    </Reference>
    <Reference Include="Microsoft.VisualStudio.CoreUtility, Version=12.0.0.0, Culture=neutral, PublicKeyToken=b03f5f7f11d50a3a, processorArchitecture=MSIL">
      <SpecificVersion>False</SpecificVersion>
      <HintPath>..\lib\Microsoft.VisualStudio.CoreUtility.dll</HintPath>
    </Reference>
    <Reference Include="Microsoft.VisualStudio.Editor, Version=12.0.0.0, Culture=neutral, PublicKeyToken=b03f5f7f11d50a3a, processorArchitecture=MSIL">
      <SpecificVersion>False</SpecificVersion>
      <HintPath>..\lib\Microsoft.VisualStudio.Editor.dll</HintPath>
    </Reference>
    <Reference Include="Microsoft.VisualStudio.OLE.Interop, Version=7.1.40304.0, Culture=neutral, PublicKeyToken=b03f5f7f11d50a3a">
      <SpecificVersion>False</SpecificVersion>
      <HintPath>..\lib\Microsoft.VisualStudio.OLE.Interop.dll</HintPath>
    </Reference>
    <Reference Include="Microsoft.VisualStudio.Package.LanguageService.10.0, Version=10.0.0.0, Culture=neutral, PublicKeyToken=b03f5f7f11d50a3a, processorArchitecture=MSIL">
      <SpecificVersion>False</SpecificVersion>
      <HintPath>..\lib\Microsoft.VisualStudio.Package.LanguageService.10.0.dll</HintPath>
    </Reference>
    <Reference Include="Microsoft.VisualStudio.Shell.11.0, Version=14.0.0.0, Culture=neutral, PublicKeyToken=b03f5f7f11d50a3a, processorArchitecture=MSIL">
      <SpecificVersion>False</SpecificVersion>
      <HintPath>..\lib\Microsoft.VisualStudio.Shell.11.0.dll</HintPath>
    </Reference>
    <Reference Include="Microsoft.VisualStudio.Shell.Immutable.10.0, Version=10.0.0.0, Culture=neutral, PublicKeyToken=b03f5f7f11d50a3a, processorArchitecture=MSIL">
      <SpecificVersion>False</SpecificVersion>
      <HintPath>..\lib\Microsoft.VisualStudio.Shell.Immutable.10.0.dll</HintPath>
    </Reference>
    <Reference Include="Microsoft.VisualStudio.Shell.Interop, Version=7.1.40304.0, Culture=neutral, PublicKeyToken=b03f5f7f11d50a3a">
      <SpecificVersion>False</SpecificVersion>
      <HintPath>..\lib\Microsoft.VisualStudio.Shell.Interop.dll</HintPath>
    </Reference>
    <Reference Include="Microsoft.VisualStudio.Shell.Interop.10.0, Version=10.0.0.0, Culture=neutral, PublicKeyToken=b03f5f7f11d50a3a, processorArchitecture=MSIL">
      <SpecificVersion>False</SpecificVersion>
      <EmbedInteropTypes>True</EmbedInteropTypes>
      <HintPath>..\lib\Microsoft.VisualStudio.Shell.Interop.10.0.dll</HintPath>
    </Reference>
    <Reference Include="Microsoft.VisualStudio.Shell.Interop.11.0, Version=11.0.0.0, Culture=neutral, PublicKeyToken=b03f5f7f11d50a3a, processorArchitecture=MSIL">
      <SpecificVersion>False</SpecificVersion>
      <EmbedInteropTypes>True</EmbedInteropTypes>
      <HintPath>..\lib\Microsoft.VisualStudio.Shell.Interop.11.0.dll</HintPath>
    </Reference>
    <Reference Include="Microsoft.VisualStudio.Shell.Interop.8.0, Version=8.0.0.0, Culture=neutral, PublicKeyToken=b03f5f7f11d50a3a">
      <SpecificVersion>False</SpecificVersion>
      <HintPath>..\lib\Microsoft.VisualStudio.Shell.Interop.8.0.dll</HintPath>
    </Reference>
    <Reference Include="Microsoft.VisualStudio.Shell.Interop.9.0, Version=9.0.0.0, Culture=neutral, PublicKeyToken=b03f5f7f11d50a3a">
      <SpecificVersion>False</SpecificVersion>
      <HintPath>..\lib\Microsoft.VisualStudio.Shell.Interop.9.0.dll</HintPath>
    </Reference>
    <Reference Include="Microsoft.VisualStudio.Text.Data, Version=12.0.0.0, Culture=neutral, PublicKeyToken=b03f5f7f11d50a3a, processorArchitecture=MSIL">
      <SpecificVersion>False</SpecificVersion>
      <HintPath>..\lib\Microsoft.VisualStudio.Text.Data.dll</HintPath>
    </Reference>
    <Reference Include="Microsoft.VisualStudio.Text.UI, Version=12.0.0.0, Culture=neutral, PublicKeyToken=b03f5f7f11d50a3a, processorArchitecture=MSIL">
      <SpecificVersion>False</SpecificVersion>
      <HintPath>..\lib\Microsoft.VisualStudio.Text.UI.dll</HintPath>
    </Reference>
    <Reference Include="Microsoft.VisualStudio.Text.UI.Wpf, Version=12.0.0.0, Culture=neutral, PublicKeyToken=b03f5f7f11d50a3a, processorArchitecture=MSIL">
      <SpecificVersion>False</SpecificVersion>
      <HintPath>..\lib\Microsoft.VisualStudio.Text.UI.Wpf.dll</HintPath>
    </Reference>
    <Reference Include="Microsoft.VisualStudio.TextManager.Interop, Version=7.1.40304.0, Culture=neutral, PublicKeyToken=b03f5f7f11d50a3a">
      <SpecificVersion>False</SpecificVersion>
      <HintPath>..\lib\Microsoft.VisualStudio.TextManager.Interop.dll</HintPath>
    </Reference>
    <Reference Include="PresentationCore" />
    <Reference Include="PresentationFramework" />
    <Reference Include="System" />
    <Reference Include="System.Configuration" />
    <Reference Include="System.Design" />
    <Reference Include="System.Drawing" />
    <Reference Include="System.Windows.Interactivity">
      <HintPath>..\lib\System.Windows.Interactivity.dll</HintPath>
    </Reference>
    <Reference Include="System.Xaml" />
    <Reference Include="System.Xml" />
    <Reference Include="System.Xml.Linq">
      <RequiredTargetFramework>3.5</RequiredTargetFramework>
    </Reference>
    <Reference Include="WindowsBase">
      <RequiredTargetFramework>3.0</RequiredTargetFramework>
    </Reference>
  </ItemGroup>
  <ItemGroup>
    <COMReference Include="EnvDTE">
      <Guid>{80CC9F66-E7D8-4DDD-85B6-D9E6CD0E93E2}</Guid>
      <VersionMajor>8</VersionMajor>
      <VersionMinor>0</VersionMinor>
      <Lcid>0</Lcid>
      <WrapperTool>primary</WrapperTool>
      <Isolated>False</Isolated>
      <EmbedInteropTypes>False</EmbedInteropTypes>
    </COMReference>
    <COMReference Include="EnvDTE80">
      <Guid>{1A31287A-4D7D-413E-8E32-3B374931BD89}</Guid>
      <VersionMajor>8</VersionMajor>
      <VersionMinor>0</VersionMinor>
      <Lcid>0</Lcid>
      <WrapperTool>primary</WrapperTool>
      <Isolated>False</Isolated>
      <EmbedInteropTypes>False</EmbedInteropTypes>
    </COMReference>
  </ItemGroup>
  <ItemGroup>
    <Compile Include="..\GlobalAssemblyInfo.cs">
      <Link>Properties\GlobalAssemblyInfo.cs</Link>
    </Compile>
    <None Include="..\CodeMaid.snk">
      <Link>Properties\CodeMaid.snk</Link>
    </None>
    <Compile Include="Helpers\CodeMaidSettingsProvider.cs" />
    <Compile Include="Helpers\ActiveDocumentRestorer.cs" />
    <Compile Include="Helpers\CachedSetting.cs" />
    <Compile Include="Helpers\CachedSettingSet.cs" />
    <Compile Include="Helpers\CommandHelper.cs" />
    <Compile Include="Helpers\DocumentExtensions.cs" />
    <Compile Include="Helpers\MemberTypeSetting.cs" />
    <Compile Include="Helpers\MemberTypeSettingHelper.cs" />
    <Compile Include="Helpers\ProjectItemExtensions.cs" />
    <Compile Include="Helpers\SettingsContextHelper.cs" />
    <Compile Include="Helpers\TextDocumentExtensions.cs" />
    <Compile Include="Integration\Commands\RemoveRegionCommand.cs" />
    <Compile Include="Integration\Commands\SettingCleanupOnSaveCommand.cs" />
    <Compile Include="Integration\Commands\SortLinesCommand.cs" />
    <Compile Include="Logic\Cleaning\RemoveRegionLogic.cs" />
    <Compile Include="Logic\Formatting\CommentFormatLogic.cs" />
    <Compile Include="Logic\Reorganizing\CodeReorganizationAvailabilityLogic.cs" />
    <Compile Include="Logic\Reorganizing\GenerateRegionLogic.cs" />
    <Compile Include="Logic\Reorganizing\RegionComparerByName.cs" />
    <Compile Include="Model\Comments\CommentLine.cs" />
    <Compile Include="Model\Comments\CommentLineXml.cs" />
    <Compile Include="Model\Comments\ICommentLine.cs" />
    <Compile Include="Model\Comments\CodeComment.cs" />
    <Compile Include="Helpers\CodeCommentHelper.cs" />
    <Compile Include="Helpers\CodeElementHelper.cs" />
    <Compile Include="Helpers\CodeItemNameComparer.cs" />
    <Compile Include="Helpers\CodeItemParentExtensions.cs" />
    <Compile Include="Helpers\CodeItemTypeComparer.cs" />
    <Compile Include="Helpers\EditPointExtensions.cs" />
    <Compile Include="Helpers\EnumHelper.cs" />
    <Compile Include="Helpers\ExplicitInterfaceImplementationHelper.cs" />
    <Compile Include="Helpers\OutputWindowHelper.cs" />
    <Compile Include="Helpers\PropertyInfoHelper.cs" />
    <Compile Include="Helpers\SolutionHelper.cs" />
    <Compile Include="Helpers\TextDocumentHelper.cs" />
    <Compile Include="Helpers\CursorPositionRestorer.cs" />
    <Compile Include="Helpers\TypeFormatHelper.cs" />
    <Compile Include="Helpers\UIHierarchyHelper.cs" />
    <Compile Include="Helpers\UndoTransactionHelper.cs" />
    <Compile Include="Integration\Commands\AboutCommand.cs" />
    <Compile Include="Integration\Commands\BaseCommand.cs" />
    <Compile Include="Integration\Commands\BuildProgressToolWindowCommand.cs" />
    <Compile Include="Integration\Commands\CleanupActiveCodeCommand.cs" />
    <Compile Include="Integration\Commands\CleanupAllCodeCommand.cs" />
    <Compile Include="Integration\Commands\CleanupOpenCodeCommand.cs" />
    <Compile Include="Integration\Commands\CleanupSelectedCodeCommand.cs" />
    <Compile Include="Integration\Commands\CloseAllReadOnlyCommand.cs" />
    <Compile Include="Integration\Commands\CollapseAllSolutionExplorerCommand.cs" />
    <Compile Include="Integration\Commands\CollapseSelectedSolutionExplorerCommand.cs" />
    <Compile Include="Integration\Commands\OptionsCommand.cs" />
    <Compile Include="Integration\Commands\CommentFormatCommand.cs" />
    <Compile Include="Integration\Commands\FindInSolutionExplorerCommand.cs" />
    <Compile Include="Integration\Commands\JoinLinesCommand.cs" />
    <Compile Include="Integration\Commands\ReadOnlyToggleCommand.cs" />
    <Compile Include="Integration\Commands\ReorganizeActiveCodeCommand.cs" />
    <Compile Include="Integration\Commands\SpadeOptionsCommand.cs" />
    <Compile Include="Integration\Commands\SpadeContextDeleteCommand.cs" />
    <Compile Include="Integration\Commands\SpadeContextFindReferencesCommand.cs" />
    <Compile Include="Integration\Commands\SpadeContextRemoveRegionCommand.cs" />
    <Compile Include="Integration\Commands\SpadeSortOrderAlphaCommand.cs" />
    <Compile Include="Integration\Commands\SpadeSortOrderFileCommand.cs" />
    <Compile Include="Integration\Commands\SpadeSortOrderTypeCommand.cs" />
    <Compile Include="Integration\Commands\SpadeRefreshCommand.cs" />
    <Compile Include="Integration\Commands\SpadeToolWindowCommand.cs" />
    <Compile Include="Integration\Commands\SwitchFileCommand.cs" />
    <Compile Include="Integration\Events\BaseEventListener.cs" />
    <Compile Include="Integration\Events\BuildProgressEventListener.cs" />
    <Compile Include="Integration\Events\DocumentEventListener.cs" />
    <Compile Include="Integration\Events\RunningDocumentTableEventListener.cs" />
    <Compile Include="Integration\Events\ShellEventListener.cs" />
    <Compile Include="Integration\Events\SolutionEventListener.cs" />
    <Compile Include="Integration\Events\TextEditorEventListener.cs" />
    <Compile Include="Integration\Events\WindowEventListener.cs" />
    <Compile Include="Integration\GuidList.cs" />
    <Compile Include="Integration\PkgCmdIDList.cs" />
    <Compile Include="Integration\ProvideBindingPathAttribute.cs" />
    <Compile Include="Logic\Cleaning\InsertBlankLinePaddingLogic.cs" />
    <Compile Include="Logic\Cleaning\CodeCleanupAvailabilityLogic.cs" />
    <Compile Include="Logic\Cleaning\CodeCleanupManager.cs" />
    <Compile Include="Logic\Cleaning\InsertExplicitAccessModifierLogic.cs" />
    <Compile Include="Logic\Cleaning\InsertWhitespaceLogic.cs" />
    <Compile Include="Logic\Cleaning\RemoveWhitespaceLogic.cs" />
    <Compile Include="Logic\Cleaning\UpdateLogic.cs" />
    <Compile Include="Logic\Cleaning\UsingStatementCleanupLogic.cs" />
    <Compile Include="Logic\Digging\OutliningSynchronizationManager.cs" />
    <Compile Include="Logic\Reorganizing\CodeReorganizationManager.cs" />
    <Compile Include="Model\CodeItems\BaseCodeItem.cs" />
    <Compile Include="Model\CodeItems\BaseCodeItemElement.cs" />
    <Compile Include="Model\CodeItems\BaseCodeItemElementParent.cs" />
    <Compile Include="Model\CodeItems\CodeItemClass.cs" />
    <Compile Include="Model\CodeItems\CodeItemDelegate.cs" />
    <Compile Include="Model\CodeItems\CodeItemEnum.cs" />
    <Compile Include="Model\CodeItems\CodeItemEvent.cs" />
    <Compile Include="Model\CodeItems\CodeItemField.cs" />
    <Compile Include="Model\CodeItems\CodeItemInterface.cs" />
    <Compile Include="Model\CodeItems\CodeItemMethod.cs" />
    <Compile Include="Model\CodeItems\CodeItemNamespace.cs" />
    <Compile Include="Model\CodeItems\CodeItemProperty.cs" />
    <Compile Include="Model\CodeItems\CodeItemRegion.cs" />
    <Compile Include="Model\CodeItems\CodeItemStruct.cs" />
    <Compile Include="Model\CodeItems\CodeItemUsingStatement.cs" />
    <Compile Include="Model\CodeItems\ICodeItemComplexity.cs" />
    <Compile Include="Model\CodeItems\ICodeItemParameters.cs" />
    <Compile Include="Model\CodeItems\SnapshotCodeItems.cs" />
    <Compile Include="Model\CodeItems\FactoryCodeItems.cs" />
    <Compile Include="Model\CodeItems\ICodeItem.cs" />
    <Compile Include="Model\CodeItems\ICodeItemParent.cs" />
    <Compile Include="Model\CodeItems\KindCodeItem.cs" />
    <Compile Include="Model\CodeItems\SetCodeItems.cs" />
    <Compile Include="Model\CodeModel.cs" />
    <Compile Include="Model\CodeModelBuilder.cs" />
    <Compile Include="Model\CodeModelCache.cs" />
    <Compile Include="Model\CodeModelHelper.cs" />
    <Compile Include="Model\CodeModelManager.cs" />
    <Compile Include="Model\CodeTree\CodeTreeBuilder.cs" />
    <Compile Include="Model\CodeTree\CodeTreeBuilderAsync.cs" />
    <Compile Include="Model\CodeTree\CodeTreeRequest.cs" />
    <Compile Include="Model\CodeTree\CodeSortOrder.cs" />
    <Compile Include="CodeMaidPackage.cs" />
    <Compile Include="Model\Comments\CommentFormatter.cs" />
    <Compile Include="Model\Comments\CommentMatch.cs" />
    <Compile Include="Properties\AssemblyInfo.cs" />
    <Compile Include="Properties\Settings.Designer.cs">
      <AutoGen>True</AutoGen>
      <DesignTimeSharedInput>True</DesignTimeSharedInput>
      <DependentUpon>Settings.settings</DependentUpon>
    </Compile>
    <Compile Include="Properties\Settings.cs">
      <DependentUpon>Settings.settings</DependentUpon>
    </Compile>
    <Compile Include="UI\Converters\BooleanInverseConverter.cs" />
    <Compile Include="UI\Converters\BooleanToVisibilityConverter.cs" />
    <Compile Include="UI\Converters\CodeItemParentHighestComplexityConverter.cs" />
    <Compile Include="UI\Converters\CodeItemParentMemberCountConverter.cs" />
    <Compile Include="UI\Converters\CodeItemToImageConverter.cs" />
    <Compile Include="UI\Converters\CodeItemToMetadataStringConverter.cs" />
    <Compile Include="UI\Converters\DocCommentToStringConverter.cs" />
    <Compile Include="UI\Converters\EnumDescriptionConverter.cs" />
    <Compile Include="UI\Converters\EnumToBooleanConverter.cs" />
    <Compile Include="UI\Converters\IntToThicknessConverter.cs" />
    <Compile Include="UI\Converters\NameParametersToTextBlockConverter.cs" />
    <Compile Include="UI\Converters\NullToBooleanConverter.cs" />
    <Compile Include="UI\Converters\IsGreaterThanOrEqualToConverter.cs" />
    <Compile Include="UI\Converters\PropertyInfoDescriptionConverter.cs" />
    <Compile Include="UI\Converters\StringReplaceConverter.cs" />
    <Compile Include="UI\Converters\TypeStringConverter.cs" />
    <Compile Include="UI\DelegateCommand.cs" />
    <Compile Include="UI\DependencyObjectExtensions.cs" />
    <Compile Include="UI\Dialogs\About\AboutWindow.xaml.cs">
      <DependentUpon>AboutWindow.xaml</DependentUpon>
    </Compile>
    <Compile Include="UI\Dialogs\CleanupProgress\CleanupProgressViewModel.cs" />
    <Compile Include="UI\Dialogs\CleanupProgress\CleanupProgressWindow.xaml.cs">
      <DependentUpon>CleanupProgressWindow.xaml</DependentUpon>
    </Compile>
    <Compile Include="UI\Dialogs\Options\Cleaning\CleaningFileTypesViewModel.cs" />
    <Compile Include="UI\Dialogs\Options\Cleaning\CleaningGeneralViewModel.cs" />
    <Compile Include="UI\Dialogs\Options\Cleaning\CleaningInsertViewModel.cs" />
    <Compile Include="UI\Dialogs\Options\Cleaning\CleaningParentViewModel.cs" />
    <Compile Include="UI\Dialogs\Options\Cleaning\CleaningRemoveViewModel.cs" />
    <Compile Include="UI\Dialogs\Options\Cleaning\CleaningUpdateViewModel.cs" />
    <Compile Include="UI\Dialogs\Options\Cleaning\CleaningVisualStudioViewModel.cs" />
    <Compile Include="UI\Dialogs\Options\Finding\FindingViewModel.cs" />
    <Compile Include="UI\Dialogs\Options\Formatting\FormattingViewModel.cs" />
    <Compile Include="UI\Dialogs\Options\Collapsing\CollapsingViewModel.cs" />
    <Compile Include="UI\Dialogs\Options\ISettingToOptionMapping.cs" />
    <Compile Include="UI\Dialogs\Options\SettingToOptionMapping.cs" />
    <Compile Include="UI\Dialogs\Options\SettingsToOptionsList.cs" />
    <Compile Include="UI\Dialogs\Options\ThirdParty\ThirdPartyViewModel.cs" />
    <Compile Include="UI\Dialogs\Options\Digging\DiggingViewModel.cs" />
    <Compile Include="UI\Dialogs\Options\General\GeneralViewModel.cs" />
    <Compile Include="UI\Dialogs\Options\OptionsPageViewModel.cs" />
    <Compile Include="UI\Dialogs\Options\OptionsPageViewModelEnumerableExtensions.cs" />
    <Compile Include="UI\Dialogs\Options\OptionsViewModel.cs" />
    <Compile Include="UI\Dialogs\Options\OptionsWindow.xaml.cs">
      <DependentUpon>OptionsWindow.xaml</DependentUpon>
    </Compile>
    <Compile Include="UI\Dialogs\Options\Progressing\ProgressingViewModel.cs" />
    <Compile Include="UI\Dialogs\Options\Reorganizing\ReorganizingRegionsViewModel.cs" />
    <Compile Include="UI\Dialogs\Options\Reorganizing\ReorganizingTypesViewModel.cs" />
    <Compile Include="UI\Dialogs\Options\Reorganizing\ReorganizingParentViewModel.cs" />
    <Compile Include="UI\Dialogs\Options\Reorganizing\ReorganizingGeneralViewModel.cs" />
    <Compile Include="UI\Dialogs\Options\Switching\SwitchingViewModel.cs" />
    <Compile Include="UI\Dialogs\Prompts\YesNoPromptViewModel.cs" />
    <Compile Include="UI\Dialogs\Prompts\YesNoPromptWindow.xaml.cs">
      <DependentUpon>YesNoPromptWindow.xaml</DependentUpon>
    </Compile>
    <Compile Include="UI\DragDropAttachedProperties.cs" />
    <Compile Include="UI\EditableTextBlock.xaml.cs">
      <DependentUpon>EditableTextBlock.xaml</DependentUpon>
    </Compile>
    <Compile Include="UI\Enumerations\DropPosition.cs" />
    <Compile Include="UI\Enumerations\NoneEmptyAll.cs" />
    <Compile Include="UI\Enumerations\AskYesNo.cs" />
    <Compile Include="UI\Enumerations\IconSetMode.cs" />
    <Compile Include="UI\Enumerations\ThemeMode.cs" />
    <Compile Include="UI\ListBoxReorderBehavior.cs" />
    <Compile Include="UI\NotifiesOnAttribute.cs" />
    <Compile Include="UI\ThemeManager.cs" />
    <Compile Include="UI\ToolWindows\BuildProgress\BuildProgressToolWindow.cs" />
    <Compile Include="UI\ToolWindows\BuildProgress\BuildProgressView.xaml.cs">
      <DependentUpon>BuildProgressView.xaml</DependentUpon>
    </Compile>
    <Compile Include="UI\ToolWindows\BuildProgress\BuildProgressViewModel.cs" />
    <Compile Include="UI\ToolWindows\Spade\CodeItemTemplateSelector.cs" />
    <Compile Include="UI\ToolWindows\Spade\CodeItemToolTipTemplateSelector.cs" />
    <Compile Include="UI\ToolWindows\Spade\SpadeToolWindow.cs" />
    <Compile Include="UI\ToolWindows\Spade\SpadeView.xaml.cs">
      <DependentUpon>SpadeView.xaml</DependentUpon>
    </Compile>
    <Compile Include="UI\ToolWindows\Spade\SpadeViewModel.cs" />
    <Compile Include="UI\TreeViewBindableSelectedItemBehavior.cs" />
    <Compile Include="UI\Bindable.cs" />
    <Compile Include="UI\WindowAttachedProperties.cs" />
    <Compile Include="VSPackage.Designer.cs">
      <AutoGen>True</AutoGen>
      <DesignTime>True</DesignTime>
      <DependentUpon>VSPackage.resx</DependentUpon>
    </Compile>
  </ItemGroup>
  <ItemGroup>
    <EmbeddedResource Include="VSPackage.resx">
      <MergeWithCTO>true</MergeWithCTO>
      <Generator>ResXFileCodeGenerator</Generator>
      <LastGenOutput>VSPackage.Designer.cs</LastGenOutput>
      <SubType>Designer</SubType>
    </EmbeddedResource>
  </ItemGroup>
  <ItemGroup>
    <VSCTCompile Include="CodeMaid.vsct">
      <ResourceName>1000</ResourceName>
      <SubType>Designer</SubType>
    </VSCTCompile>
  </ItemGroup>
  <ItemGroup>
    <None Include="app.config" />
  </ItemGroup>
  <ItemGroup>
    <Resource Include="UI\ToolWindows\Spade\Images\VS2012_Dark\Class.png" />
    <Resource Include="UI\ToolWindows\Spade\Images\VS2012_Dark\Class_Friend.png" />
    <Resource Include="UI\ToolWindows\Spade\Images\VS2012_Dark\Class_Private.png" />
    <Resource Include="UI\ToolWindows\Spade\Images\VS2012_Dark\Class_Protected.png" />
    <Resource Include="UI\ToolWindows\Spade\Images\VS2012_Dark\Constant.png" />
    <Resource Include="UI\ToolWindows\Spade\Images\VS2012_Dark\Constant_Friend.png" />
    <Resource Include="UI\ToolWindows\Spade\Images\VS2012_Dark\Constant_Private.png" />
    <Resource Include="UI\ToolWindows\Spade\Images\VS2012_Dark\Constant_Protected.png" />
    <Resource Include="UI\ToolWindows\Spade\Images\VS2012_Dark\Delegate.png" />
    <Resource Include="UI\ToolWindows\Spade\Images\VS2012_Dark\Delegate_Friend.png" />
    <Resource Include="UI\ToolWindows\Spade\Images\VS2012_Dark\Delegate_Private.png" />
    <Resource Include="UI\ToolWindows\Spade\Images\VS2012_Dark\Delegate_Protected.png" />
    <Resource Include="UI\ToolWindows\Spade\Images\VS2012_Dark\Enum.png" />
    <Resource Include="UI\ToolWindows\Spade\Images\VS2012_Dark\EnumItem.png" />
    <Resource Include="UI\ToolWindows\Spade\Images\VS2012_Dark\EnumItem_Friend.png" />
    <Resource Include="UI\ToolWindows\Spade\Images\VS2012_Dark\EnumItem_Private.png" />
    <Resource Include="UI\ToolWindows\Spade\Images\VS2012_Dark\EnumItem_Protected.png" />
    <Resource Include="UI\ToolWindows\Spade\Images\VS2012_Dark\Enum_Friend.png" />
    <Resource Include="UI\ToolWindows\Spade\Images\VS2012_Dark\Enum_Private.png" />
    <Resource Include="UI\ToolWindows\Spade\Images\VS2012_Dark\Enum_Protected.png" />
    <Resource Include="UI\ToolWindows\Spade\Images\VS2012_Dark\Event.png" />
    <Resource Include="UI\ToolWindows\Spade\Images\VS2012_Dark\Event_Friend.png" />
    <Resource Include="UI\ToolWindows\Spade\Images\VS2012_Dark\Event_Private.png" />
    <Resource Include="UI\ToolWindows\Spade\Images\VS2012_Dark\Event_Protected.png" />
    <Resource Include="UI\ToolWindows\Spade\Images\VS2012_Dark\Field.png" />
    <Resource Include="UI\ToolWindows\Spade\Images\VS2012_Dark\Field_Friend.png" />
    <Resource Include="UI\ToolWindows\Spade\Images\VS2012_Dark\Field_Private.png" />
    <Resource Include="UI\ToolWindows\Spade\Images\VS2012_Dark\Field_Protected.png" />
    <Resource Include="UI\ToolWindows\Spade\Images\VS2012_Dark\Interface.png" />
    <Resource Include="UI\ToolWindows\Spade\Images\VS2012_Dark\Interface_Friend.png" />
    <Resource Include="UI\ToolWindows\Spade\Images\VS2012_Dark\Interface_Private.png" />
    <Resource Include="UI\ToolWindows\Spade\Images\VS2012_Dark\Interface_Protected.png" />
    <Resource Include="UI\ToolWindows\Spade\Images\VS2012_Dark\Method.png" />
    <Resource Include="UI\ToolWindows\Spade\Images\VS2012_Dark\MethodConstructor.png" />
    <Resource Include="UI\ToolWindows\Spade\Images\VS2012_Dark\MethodConstructor_Friend.png" />
    <Resource Include="UI\ToolWindows\Spade\Images\VS2012_Dark\MethodConstructor_Private.png" />
    <Resource Include="UI\ToolWindows\Spade\Images\VS2012_Dark\MethodConstructor_Protected.png" />
    <Resource Include="UI\ToolWindows\Spade\Images\VS2012_Dark\MethodDestructor.png" />
    <Resource Include="UI\ToolWindows\Spade\Images\VS2012_Dark\MethodDestructor_Friend.png" />
    <Resource Include="UI\ToolWindows\Spade\Images\VS2012_Dark\MethodDestructor_Private.png" />
    <Resource Include="UI\ToolWindows\Spade\Images\VS2012_Dark\MethodDestructor_Protected.png" />
    <Resource Include="UI\ToolWindows\Spade\Images\VS2012_Dark\Method_Friend.png" />
    <Resource Include="UI\ToolWindows\Spade\Images\VS2012_Dark\Method_Private.png" />
    <Resource Include="UI\ToolWindows\Spade\Images\VS2012_Dark\Method_Protected.png" />
    <Resource Include="UI\ToolWindows\Spade\Images\VS2012_Dark\Property.png" />
    <Resource Include="UI\ToolWindows\Spade\Images\VS2012_Dark\Property_Friend.png" />
    <Resource Include="UI\ToolWindows\Spade\Images\VS2012_Dark\Property_Private.png" />
    <Resource Include="UI\ToolWindows\Spade\Images\VS2012_Dark\Property_Protected.png" />
    <Resource Include="UI\ToolWindows\Spade\Images\VS2012_Dark\Region.png" />
    <Resource Include="UI\ToolWindows\Spade\Images\VS2012_Dark\Structure.png" />
    <Resource Include="UI\ToolWindows\Spade\Images\VS2012_Dark\Structure_Friend.png" />
    <Resource Include="UI\ToolWindows\Spade\Images\VS2012_Dark\Structure_Private.png" />
    <Resource Include="UI\ToolWindows\Spade\Images\VS2012_Dark\Structure_Protected.png" />
    <Resource Include="UI\ToolWindows\Spade\Images\VS2012_Light\Class.png" />
    <Resource Include="UI\ToolWindows\Spade\Images\VS2012_Light\Class_Friend.png" />
    <Resource Include="UI\ToolWindows\Spade\Images\VS2012_Light\Class_Private.png" />
    <Resource Include="UI\ToolWindows\Spade\Images\VS2012_Light\Class_Protected.png" />
    <Resource Include="UI\ToolWindows\Spade\Images\VS2012_Light\Constant.png" />
    <Resource Include="UI\ToolWindows\Spade\Images\VS2012_Light\Constant_Friend.png" />
    <Resource Include="UI\ToolWindows\Spade\Images\VS2012_Light\Constant_Private.png" />
    <Resource Include="UI\ToolWindows\Spade\Images\VS2012_Light\Constant_Protected.png" />
    <Resource Include="UI\ToolWindows\Spade\Images\VS2012_Light\Delegate.png" />
    <Resource Include="UI\ToolWindows\Spade\Images\VS2012_Light\Delegate_Friend.png" />
    <Resource Include="UI\ToolWindows\Spade\Images\VS2012_Light\Delegate_Private.png" />
    <Resource Include="UI\ToolWindows\Spade\Images\VS2012_Light\Delegate_Protected.png" />
    <Resource Include="UI\ToolWindows\Spade\Images\VS2012_Light\Enum.png" />
    <Resource Include="UI\ToolWindows\Spade\Images\VS2012_Light\EnumItem.png" />
    <Resource Include="UI\ToolWindows\Spade\Images\VS2012_Light\EnumItem_Friend.png" />
    <Resource Include="UI\ToolWindows\Spade\Images\VS2012_Light\EnumItem_Private.png" />
    <Resource Include="UI\ToolWindows\Spade\Images\VS2012_Light\EnumItem_Protected.png" />
    <Resource Include="UI\ToolWindows\Spade\Images\VS2012_Light\Enum_Friend.png" />
    <Resource Include="UI\ToolWindows\Spade\Images\VS2012_Light\Enum_Private.png" />
    <Resource Include="UI\ToolWindows\Spade\Images\VS2012_Light\Enum_Protected.png" />
    <Resource Include="UI\ToolWindows\Spade\Images\VS2012_Light\Event.png" />
    <Resource Include="UI\ToolWindows\Spade\Images\VS2012_Light\Event_Friend.png" />
    <Resource Include="UI\ToolWindows\Spade\Images\VS2012_Light\Event_Private.png" />
    <Resource Include="UI\ToolWindows\Spade\Images\VS2012_Light\Event_Protected.png" />
    <Resource Include="UI\ToolWindows\Spade\Images\VS2012_Light\Field.png" />
    <Resource Include="UI\ToolWindows\Spade\Images\VS2012_Light\Field_Friend.png" />
    <Resource Include="UI\ToolWindows\Spade\Images\VS2012_Light\Field_Private.png" />
    <Resource Include="UI\ToolWindows\Spade\Images\VS2012_Light\Field_Protected.png" />
    <Resource Include="UI\ToolWindows\Spade\Images\VS2012_Light\Interface.png" />
    <Resource Include="UI\ToolWindows\Spade\Images\VS2012_Light\Interface_Friend.png" />
    <Resource Include="UI\ToolWindows\Spade\Images\VS2012_Light\Interface_Private.png" />
    <Resource Include="UI\ToolWindows\Spade\Images\VS2012_Light\Interface_Protected.png" />
    <Resource Include="UI\ToolWindows\Spade\Images\VS2012_Light\Method.png" />
    <Resource Include="UI\ToolWindows\Spade\Images\VS2012_Light\MethodConstructor.png" />
    <Resource Include="UI\ToolWindows\Spade\Images\VS2012_Light\MethodConstructor_Friend.png" />
    <Resource Include="UI\ToolWindows\Spade\Images\VS2012_Light\MethodConstructor_Private.png" />
    <Resource Include="UI\ToolWindows\Spade\Images\VS2012_Light\MethodConstructor_Protected.png" />
    <Resource Include="UI\ToolWindows\Spade\Images\VS2012_Light\MethodDestructor.png" />
    <Resource Include="UI\ToolWindows\Spade\Images\VS2012_Light\MethodDestructor_Friend.png" />
    <Resource Include="UI\ToolWindows\Spade\Images\VS2012_Light\MethodDestructor_Private.png" />
    <Resource Include="UI\ToolWindows\Spade\Images\VS2012_Light\MethodDestructor_Protected.png" />
    <Resource Include="UI\ToolWindows\Spade\Images\VS2012_Light\Method_Friend.png" />
    <Resource Include="UI\ToolWindows\Spade\Images\VS2012_Light\Method_Private.png" />
    <Resource Include="UI\ToolWindows\Spade\Images\VS2012_Light\Method_Protected.png" />
    <Resource Include="UI\ToolWindows\Spade\Images\VS2012_Light\Property.png" />
    <Resource Include="UI\ToolWindows\Spade\Images\VS2012_Light\Property_Friend.png" />
    <Resource Include="UI\ToolWindows\Spade\Images\VS2012_Light\Property_Private.png" />
    <Resource Include="UI\ToolWindows\Spade\Images\VS2012_Light\Property_Protected.png" />
    <Resource Include="UI\ToolWindows\Spade\Images\VS2012_Light\Region.png" />
    <Resource Include="UI\ToolWindows\Spade\Images\VS2012_Light\Structure.png" />
    <Resource Include="UI\ToolWindows\Spade\Images\VS2012_Light\Structure_Friend.png" />
    <Resource Include="UI\ToolWindows\Spade\Images\VS2012_Light\Structure_Private.png" />
    <Resource Include="UI\ToolWindows\Spade\Images\VS2012_Light\Structure_Protected.png" />
    <Resource Include="UI\ToolWindows\Spade\Images\VS2010\EnumItem.png" />
    <Resource Include="UI\ToolWindows\Spade\Images\VS2010\EnumItem_Friend.png" />
    <Resource Include="UI\ToolWindows\Spade\Images\VS2010\EnumItem_Private.png" />
    <Resource Include="UI\ToolWindows\Spade\Images\VS2010\EnumItem_Protected.png" />
    <Resource Include="UI\ToolWindows\Spade\Images\VS2010\Class.png" />
    <Resource Include="UI\ToolWindows\Spade\Images\VS2010\Class_Friend.png" />
    <Resource Include="UI\ToolWindows\Spade\Images\VS2010\Class_Private.png" />
    <Resource Include="UI\ToolWindows\Spade\Images\VS2010\Class_Protected.png" />
    <Resource Include="UI\ToolWindows\Spade\Images\VS2010\Constant.png" />
    <Resource Include="UI\ToolWindows\Spade\Images\VS2010\Constant_Friend.png" />
    <Resource Include="UI\ToolWindows\Spade\Images\VS2010\Constant_Private.png" />
    <Resource Include="UI\ToolWindows\Spade\Images\VS2010\Constant_Protected.png" />
    <Resource Include="UI\ToolWindows\Spade\Images\VS2010\Delegate.png" />
    <Resource Include="UI\ToolWindows\Spade\Images\VS2010\Delegate_Friend.png" />
    <Resource Include="UI\ToolWindows\Spade\Images\VS2010\Delegate_Private.png" />
    <Resource Include="UI\ToolWindows\Spade\Images\VS2010\Delegate_Protected.png" />
    <Resource Include="UI\ToolWindows\Spade\Images\VS2010\Enum.png" />
    <Resource Include="UI\ToolWindows\Spade\Images\VS2010\Enum_Friend.png" />
    <Resource Include="UI\ToolWindows\Spade\Images\VS2010\Enum_Private.png" />
    <Resource Include="UI\ToolWindows\Spade\Images\VS2010\Enum_Protected.png" />
    <Resource Include="UI\ToolWindows\Spade\Images\VS2010\Event.png" />
    <Resource Include="UI\ToolWindows\Spade\Images\VS2010\Event_Friend.png" />
    <Resource Include="UI\ToolWindows\Spade\Images\VS2010\Event_Private.png" />
    <Resource Include="UI\ToolWindows\Spade\Images\VS2010\Event_Protected.png" />
    <Resource Include="UI\ToolWindows\Spade\Images\VS2010\Field.png" />
    <Resource Include="UI\ToolWindows\Spade\Images\VS2010\Field_Friend.png" />
    <Resource Include="UI\ToolWindows\Spade\Images\VS2010\Field_Private.png" />
    <Resource Include="UI\ToolWindows\Spade\Images\VS2010\Field_Protected.png" />
    <Resource Include="UI\ToolWindows\Spade\Images\VS2010\Interface.png" />
    <Resource Include="UI\ToolWindows\Spade\Images\VS2010\Interface_Friend.png" />
    <Resource Include="UI\ToolWindows\Spade\Images\VS2010\Interface_Private.png" />
    <Resource Include="UI\ToolWindows\Spade\Images\VS2010\Interface_Protected.png" />
    <Resource Include="UI\ToolWindows\Spade\Images\VS2010\Method.png" />
    <Resource Include="UI\ToolWindows\Spade\Images\VS2010\MethodConstructor.png" />
    <Resource Include="UI\ToolWindows\Spade\Images\VS2010\MethodConstructor_Friend.png" />
    <Resource Include="UI\ToolWindows\Spade\Images\VS2010\MethodConstructor_Private.png" />
    <Resource Include="UI\ToolWindows\Spade\Images\VS2010\MethodConstructor_Protected.png" />
    <Resource Include="UI\ToolWindows\Spade\Images\VS2010\MethodDestructor.png" />
    <Resource Include="UI\ToolWindows\Spade\Images\VS2010\MethodDestructor_Friend.png" />
    <Resource Include="UI\ToolWindows\Spade\Images\VS2010\MethodDestructor_Private.png" />
    <Resource Include="UI\ToolWindows\Spade\Images\VS2010\MethodDestructor_Protected.png" />
    <Resource Include="UI\ToolWindows\Spade\Images\VS2010\Method_Friend.png" />
    <Resource Include="UI\ToolWindows\Spade\Images\VS2010\Method_Private.png" />
    <Resource Include="UI\ToolWindows\Spade\Images\VS2010\Method_Protected.png" />
    <Resource Include="UI\ToolWindows\Spade\Images\VS2010\Property.png" />
    <Resource Include="UI\ToolWindows\Spade\Images\VS2010\Property_Friend.png" />
    <Resource Include="UI\ToolWindows\Spade\Images\VS2010\Property_Private.png" />
    <Resource Include="UI\ToolWindows\Spade\Images\VS2010\Property_Protected.png" />
    <Resource Include="UI\ToolWindows\Spade\Images\VS2010\Region.png" />
    <Resource Include="UI\ToolWindows\Spade\Images\VS2010\Structure.png" />
    <Resource Include="UI\ToolWindows\Spade\Images\VS2010\Structure_Friend.png" />
    <Resource Include="UI\ToolWindows\Spade\Images\VS2010\Structure_Private.png" />
    <Resource Include="UI\ToolWindows\Spade\Images\VS2010\Structure_Protected.png" />
    <Resource Include="UI\Themes\Images\CollapsedDark.png" />
    <Resource Include="UI\Themes\Images\ExpandedDark.png" />
    <Resource Include="UI\Themes\Images\ExpandedLight.png" />
    <Resource Include="UI\Themes\Images\CollapsedLight.png" />
    <Content Include="CodeMaid.png">
      <CopyToOutputDirectory>Always</CopyToOutputDirectory>
      <IncludeInVSIX>true</IncludeInVSIX>
    </Content>
    <Content Include="CodeMaid_Large.png">
      <CopyToOutputDirectory>Always</CopyToOutputDirectory>
      <IncludeInVSIX>true</IncludeInVSIX>
    </Content>
    <Resource Include="Integration\Images\about.png" />
    <Resource Include="Integration\Images\CodeMaid.ico" />
    <Resource Include="Integration\Images\IDE\cleanup.bmp" />
    <Resource Include="Integration\Images\IDE\cleanupAll.bmp" />
    <Resource Include="Integration\Images\IDE\closeLocked.bmp" />
    <Resource Include="Integration\Images\IDE\collapse.bmp" />
    <Resource Include="Integration\Images\IDE\options.bmp" />
    <Resource Include="Integration\Images\IDE\find.bmp" />
    <Resource Include="Integration\Images\IDE\info.bmp" />
    <Resource Include="Integration\Images\IDE\join.bmp" />
    <Resource Include="Integration\Images\IDE\lock.bmp" />
    <Resource Include="Integration\Images\IDE\progress.bmp" />
    <Resource Include="Integration\Images\IDE\progressToolWindow.bmp" />
    <Resource Include="Integration\Images\IDE\refresh.bmp" />
    <Resource Include="Integration\Images\IDE\reorganize.bmp" />
    <Resource Include="Integration\Images\IDE\sortAlpha.bmp" />
    <Resource Include="Integration\Images\IDE\sortNumeric.bmp" />
    <Resource Include="Integration\Images\IDE\sortType.bmp" />
    <Resource Include="Integration\Images\IDE\spade.bmp" />
    <Resource Include="Integration\Images\IDE\spadeToolWindow.bmp" />
    <Resource Include="Integration\Images\IDE\switch.bmp" />
    <Resource Include="Integration\Images\IDE\unlock.bmp" />
    <Resource Include="Integration\Images\IDE\commentformat.bmp" />
    <Resource Include="Integration\Images\IDE\removeRegion.bmp" />
    <Content Include="lgpl-3.0.rtf">
      <CopyToOutputDirectory>Always</CopyToOutputDirectory>
      <IncludeInVSIX>true</IncludeInVSIX>
    </Content>
    <None Include="Properties\Settings.settings">
      <Generator>PublicSettingsSingleFileGenerator</Generator>
      <LastGenOutput>Settings.Designer.cs</LastGenOutput>
    </None>
    <None Include="source.extension.vsixmanifest" />
  </ItemGroup>
  <ItemGroup>
    <Page Include="UI\Dialogs\About\AboutWindow.xaml">
      <Generator>MSBuild:Compile</Generator>
      <SubType>Designer</SubType>
    </Page>
    <Page Include="UI\Dialogs\CleanupProgress\CleanupProgressWindow.xaml">
      <Generator>MSBuild:Compile</Generator>
      <SubType>Designer</SubType>
    </Page>
    <Page Include="UI\Dialogs\Options\Cleaning\CleaningFileTypesDataTemplate.xaml">
      <Generator>MSBuild:Compile</Generator>
      <SubType>Designer</SubType>
    </Page>
    <Page Include="UI\Dialogs\Options\Cleaning\CleaningGeneralDataTemplate.xaml">
      <Generator>MSBuild:Compile</Generator>
      <SubType>Designer</SubType>
    </Page>
    <Page Include="UI\Dialogs\Options\Cleaning\CleaningInsertDataTemplate.xaml">
      <Generator>MSBuild:Compile</Generator>
      <SubType>Designer</SubType>
    </Page>
    <Page Include="UI\Dialogs\Options\Cleaning\CleaningParentDataTemplate.xaml">
      <Generator>MSBuild:Compile</Generator>
      <SubType>Designer</SubType>
    </Page>
    <Page Include="UI\Dialogs\Options\Cleaning\CleaningRemoveDataTemplate.xaml">
      <Generator>MSBuild:Compile</Generator>
      <SubType>Designer</SubType>
    </Page>
    <Page Include="UI\Dialogs\Options\Cleaning\CleaningUpdateDataTemplate.xaml">
      <Generator>MSBuild:Compile</Generator>
      <SubType>Designer</SubType>
    </Page>
    <Page Include="UI\Dialogs\Options\Cleaning\CleaningVisualStudioDataTemplate.xaml">
      <Generator>MSBuild:Compile</Generator>
      <SubType>Designer</SubType>
    </Page>
    <Page Include="UI\Dialogs\Options\Finding\FindingDataTemplate.xaml">
      <SubType>Designer</SubType>
      <Generator>MSBuild:Compile</Generator>
    </Page>
    <Page Include="UI\Dialogs\Options\Formatting\FormattingDataTemplate.xaml">
      <Generator>MSBuild:Compile</Generator>
      <SubType>Designer</SubType>
    </Page>
    <Page Include="UI\Dialogs\Options\Collapsing\CollapsingDataTemplate.xaml">
      <Generator>MSBuild:Compile</Generator>
      <SubType>Designer</SubType>
    </Page>
    <Page Include="UI\Dialogs\Options\ThirdParty\ThirdPartyDataTemplate.xaml">
      <Generator>MSBuild:Compile</Generator>
      <SubType>Designer</SubType>
    </Page>
    <Page Include="UI\Dialogs\Options\Digging\DiggingDataTemplate.xaml">
      <Generator>MSBuild:Compile</Generator>
      <SubType>Designer</SubType>
    </Page>
    <Page Include="UI\Dialogs\Options\General\GeneralDataTemplate.xaml">
      <SubType>Designer</SubType>
      <Generator>MSBuild:Compile</Generator>
    </Page>
    <Page Include="UI\Dialogs\Options\OptionsWindow.xaml">
      <Generator>MSBuild:Compile</Generator>
      <SubType>Designer</SubType>
    </Page>
    <Page Include="UI\Dialogs\Options\Progressing\ProgressingDataTemplate.xaml">
      <Generator>MSBuild:Compile</Generator>
      <SubType>Designer</SubType>
    </Page>
    <Page Include="UI\Dialogs\Options\Reorganizing\ReorganizingRegionsDataTemplate.xaml">
      <Generator>MSBuild:Compile</Generator>
      <SubType>Designer</SubType>
    </Page>
    <Page Include="UI\Dialogs\Options\Reorganizing\ReorganizingGeneralDataTemplate.xaml">
      <Generator>MSBuild:Compile</Generator>
      <SubType>Designer</SubType>
    </Page>
    <Page Include="UI\Dialogs\Options\Reorganizing\ReorganizingTypesDataTemplate.xaml">
      <SubType>Designer</SubType>
      <Generator>MSBuild:Compile</Generator>
    </Page>
    <Page Include="UI\Dialogs\Options\Reorganizing\ReorganizingParentDataTemplate.xaml">
      <SubType>Designer</SubType>
      <Generator>MSBuild:Compile</Generator>
    </Page>
    <Page Include="UI\Dialogs\Options\Switching\SwitchingDataTemplate.xaml">
      <Generator>MSBuild:Compile</Generator>
      <SubType>Designer</SubType>
    </Page>
    <Page Include="UI\Dialogs\Prompts\YesNoPromptWindow.xaml">
      <SubType>Designer</SubType>
      <Generator>MSBuild:Compile</Generator>
    </Page>
    <Page Include="UI\EditableTextBlock.xaml">
      <SubType>Designer</SubType>
      <Generator>MSBuild:Compile</Generator>
    </Page>
    <Page Include="UI\Themes\Buttons.xaml">
      <Generator>MSBuild:Compile</Generator>
      <SubType>Designer</SubType>
    </Page>
    <Page Include="UI\Themes\CodeMaidCoreTheme.xaml">
      <SubType>Designer</SubType>
      <Generator>MSBuild:Compile</Generator>
    </Page>
    <Page Include="UI\Themes\CodeMaidDarkTheme.xaml">
      <SubType>Designer</SubType>
      <Generator>MSBuild:Compile</Generator>
    </Page>
    <Page Include="UI\Themes\CodeMaidLightTheme.xaml">
      <SubType>Designer</SubType>
      <Generator>MSBuild:Compile</Generator>
    </Page>
    <Page Include="UI\Themes\Colors.xaml">
      <Generator>MSBuild:Compile</Generator>
      <SubType>Designer</SubType>
    </Page>
    <Page Include="UI\Themes\TreeViews.xaml">
      <Generator>MSBuild:Compile</Generator>
      <SubType>Designer</SubType>
    </Page>
    <Page Include="UI\ToolWindows\BuildProgress\BuildProgressView.xaml">
      <Generator>MSBuild:Compile</Generator>
      <SubType>Designer</SubType>
    </Page>
    <Page Include="UI\ToolWindows\Spade\CodeItemBaseTemplates.xaml">
      <SubType>Designer</SubType>
      <Generator>MSBuild:Compile</Generator>
    </Page>
    <Page Include="UI\ToolWindows\Spade\CodeItemTemplates.xaml">
      <Generator>MSBuild:Compile</Generator>
      <SubType>Designer</SubType>
    </Page>
    <Page Include="UI\ToolWindows\Spade\CodeItemToolTipTemplates.xaml">
      <Generator>MSBuild:Compile</Generator>
      <SubType>Designer</SubType>
    </Page>
    <Page Include="UI\ToolWindows\Spade\SpadeView.xaml">
      <Generator>MSBuild:Compile</Generator>
      <SubType>Designer</SubType>
    </Page>
  </ItemGroup>
  <ItemGroup>
<<<<<<< HEAD
    <WCFMetadata Include="Service References\" />
=======
    <BootstrapperPackage Include=".NETFramework,Version=v4.5">
      <Visible>False</Visible>
      <ProductName>Microsoft .NET Framework 4.5 %28x86 and x64%29</ProductName>
      <Install>true</Install>
    </BootstrapperPackage>
    <BootstrapperPackage Include="Microsoft.Net.Framework.3.5.SP1">
      <Visible>False</Visible>
      <ProductName>.NET Framework 3.5 SP1</ProductName>
      <Install>false</Install>
    </BootstrapperPackage>
>>>>>>> 2ba004d7
  </ItemGroup>
  <PropertyGroup>
    <UseCodebase>true</UseCodebase>
  </PropertyGroup>
  <PropertyGroup>
    <VisualStudioVersion Condition="'$(VisualStudioVersion)' == ''">10.0</VisualStudioVersion>
    <VSToolsPath Condition="'$(VSToolsPath)' == ''">$(MSBuildExtensionsPath32)\Microsoft\VisualStudio\v$(VisualStudioVersion)</VSToolsPath>
  </PropertyGroup>
  <Import Project="$(MSBuildBinPath)\Microsoft.CSharp.targets" />
  <Import Project="$(VSToolsPath)\VSSDK\Microsoft.VsSDK.targets" Condition="'$(VSToolsPath)' != ''" />
  <Import Project="$(MSBuildExtensionsPath32)\Microsoft\VisualStudio\v10.0\VSSDK\Microsoft.VsSDK.targets" Condition="false" />
  <!-- To modify your build process, add your task inside one of the targets below and uncomment it.
       Other similar extension points exist, see Microsoft.Common.targets.
  <Target Name="BeforeBuild">
  </Target>
  <Target Name="AfterBuild">
  </Target>
  -->
</Project><|MERGE_RESOLUTION|>--- conflicted
+++ resolved
@@ -1,791 +1,794 @@
-﻿<?xml version="1.0" encoding="utf-8"?>
-<Project DefaultTargets="Build" xmlns="http://schemas.microsoft.com/developer/msbuild/2003" ToolsVersion="12.0">
-  <Import Project="$(MSBuildExtensionsPath)\$(MSBuildToolsVersion)\Microsoft.Common.props" Condition="Exists('$(MSBuildExtensionsPath)\$(MSBuildToolsVersion)\Microsoft.Common.props')" />
-  <PropertyGroup>
-    <Configuration Condition=" '$(Configuration)' == '' ">Debug</Configuration>
-    <Platform Condition=" '$(Platform)' == '' ">AnyCPU</Platform>
-    <SchemaVersion>2.0</SchemaVersion>
-    <ProjectGuid>{19B1AB9E-4603-4A9C-9284-32AAE57FB7BC}</ProjectGuid>
-    <ProjectTypeGuids>{82b43b9b-a64c-4715-b499-d71e9ca2bd60};{60dc8134-eba5-43b8-bcc9-bb4bc16c2548};{FAE04EC0-301F-11D3-BF4B-00C04F79EFBC}</ProjectTypeGuids>
-    <OutputType>Library</OutputType>
-    <AppDesignerFolder>Properties</AppDesignerFolder>
-    <RootNamespace>SteveCadwallader.CodeMaid</RootNamespace>
-    <AssemblyName>SteveCadwallader.CodeMaid</AssemblyName>
-    <SignAssembly>True</SignAssembly>
-    <AssemblyOriginatorKeyFile>..\CodeMaid.snk</AssemblyOriginatorKeyFile>
-    <TargetFrameworkVersion>v4.5</TargetFrameworkVersion>
-    <MinimumVisualStudioVersion>14.0</MinimumVisualStudioVersion>
-    <OldToolsVersion>12.0</OldToolsVersion>
-    <FileUpgradeFlags>
-    </FileUpgradeFlags>
-    <UpgradeBackupLocation>
-    </UpgradeBackupLocation>
-    <PublishUrl>publish\</PublishUrl>
-    <Install>true</Install>
-    <InstallFrom>Disk</InstallFrom>
-    <UpdateEnabled>false</UpdateEnabled>
-    <UpdateMode>Foreground</UpdateMode>
-    <UpdateInterval>7</UpdateInterval>
-    <UpdateIntervalUnits>Days</UpdateIntervalUnits>
-    <UpdatePeriodically>false</UpdatePeriodically>
-    <UpdateRequired>false</UpdateRequired>
-    <MapFileExtensions>true</MapFileExtensions>
-    <ApplicationRevision>0</ApplicationRevision>
-    <ApplicationVersion>1.0.0.%2a</ApplicationVersion>
-    <IsWebBootstrapper>false</IsWebBootstrapper>
-    <UseApplicationTrust>false</UseApplicationTrust>
-    <BootstrapperEnabled>true</BootstrapperEnabled>
-  </PropertyGroup>
-  <PropertyGroup Condition=" '$(Configuration)|$(Platform)' == 'Debug|AnyCPU' ">
-    <DebugSymbols>true</DebugSymbols>
-    <DebugType>full</DebugType>
-    <Optimize>false</Optimize>
-    <OutputPath>bin\Debug\</OutputPath>
-    <DefineConstants>DEBUG;TRACE</DefineConstants>
-    <ErrorReport>prompt</ErrorReport>
-    <WarningLevel>4</WarningLevel>
-    <Prefer32Bit>false</Prefer32Bit>
-  </PropertyGroup>
-  <PropertyGroup Condition=" '$(Configuration)|$(Platform)' == 'Release|AnyCPU' ">
-    <DebugType>pdbonly</DebugType>
-    <Optimize>true</Optimize>
-    <OutputPath>bin\Release\</OutputPath>
-    <DefineConstants>TRACE</DefineConstants>
-    <ErrorReport>prompt</ErrorReport>
-    <WarningLevel>4</WarningLevel>
-    <RunCodeAnalysis>false</RunCodeAnalysis>
-    <Prefer32Bit>false</Prefer32Bit>
-    <DeployExtension>False</DeployExtension>
-  </PropertyGroup>
-  <ItemGroup>
-    <Reference Include="Microsoft.CSharp" />
-    <Reference Include="Microsoft.VisualStudio.ComponentModelHost, Version=12.0.0.0, Culture=neutral, PublicKeyToken=b03f5f7f11d50a3a, processorArchitecture=MSIL">
-      <SpecificVersion>False</SpecificVersion>
-      <HintPath>..\lib\Microsoft.VisualStudio.ComponentModelHost.dll</HintPath>
-    </Reference>
-    <Reference Include="Microsoft.VisualStudio.CoreUtility, Version=12.0.0.0, Culture=neutral, PublicKeyToken=b03f5f7f11d50a3a, processorArchitecture=MSIL">
-      <SpecificVersion>False</SpecificVersion>
-      <HintPath>..\lib\Microsoft.VisualStudio.CoreUtility.dll</HintPath>
-    </Reference>
-    <Reference Include="Microsoft.VisualStudio.Editor, Version=12.0.0.0, Culture=neutral, PublicKeyToken=b03f5f7f11d50a3a, processorArchitecture=MSIL">
-      <SpecificVersion>False</SpecificVersion>
-      <HintPath>..\lib\Microsoft.VisualStudio.Editor.dll</HintPath>
-    </Reference>
-    <Reference Include="Microsoft.VisualStudio.OLE.Interop, Version=7.1.40304.0, Culture=neutral, PublicKeyToken=b03f5f7f11d50a3a">
-      <SpecificVersion>False</SpecificVersion>
-      <HintPath>..\lib\Microsoft.VisualStudio.OLE.Interop.dll</HintPath>
-    </Reference>
-    <Reference Include="Microsoft.VisualStudio.Package.LanguageService.10.0, Version=10.0.0.0, Culture=neutral, PublicKeyToken=b03f5f7f11d50a3a, processorArchitecture=MSIL">
-      <SpecificVersion>False</SpecificVersion>
-      <HintPath>..\lib\Microsoft.VisualStudio.Package.LanguageService.10.0.dll</HintPath>
-    </Reference>
-    <Reference Include="Microsoft.VisualStudio.Shell.11.0, Version=14.0.0.0, Culture=neutral, PublicKeyToken=b03f5f7f11d50a3a, processorArchitecture=MSIL">
-      <SpecificVersion>False</SpecificVersion>
-      <HintPath>..\lib\Microsoft.VisualStudio.Shell.11.0.dll</HintPath>
-    </Reference>
-    <Reference Include="Microsoft.VisualStudio.Shell.Immutable.10.0, Version=10.0.0.0, Culture=neutral, PublicKeyToken=b03f5f7f11d50a3a, processorArchitecture=MSIL">
-      <SpecificVersion>False</SpecificVersion>
-      <HintPath>..\lib\Microsoft.VisualStudio.Shell.Immutable.10.0.dll</HintPath>
-    </Reference>
-    <Reference Include="Microsoft.VisualStudio.Shell.Interop, Version=7.1.40304.0, Culture=neutral, PublicKeyToken=b03f5f7f11d50a3a">
-      <SpecificVersion>False</SpecificVersion>
-      <HintPath>..\lib\Microsoft.VisualStudio.Shell.Interop.dll</HintPath>
-    </Reference>
-    <Reference Include="Microsoft.VisualStudio.Shell.Interop.10.0, Version=10.0.0.0, Culture=neutral, PublicKeyToken=b03f5f7f11d50a3a, processorArchitecture=MSIL">
-      <SpecificVersion>False</SpecificVersion>
-      <EmbedInteropTypes>True</EmbedInteropTypes>
-      <HintPath>..\lib\Microsoft.VisualStudio.Shell.Interop.10.0.dll</HintPath>
-    </Reference>
-    <Reference Include="Microsoft.VisualStudio.Shell.Interop.11.0, Version=11.0.0.0, Culture=neutral, PublicKeyToken=b03f5f7f11d50a3a, processorArchitecture=MSIL">
-      <SpecificVersion>False</SpecificVersion>
-      <EmbedInteropTypes>True</EmbedInteropTypes>
-      <HintPath>..\lib\Microsoft.VisualStudio.Shell.Interop.11.0.dll</HintPath>
-    </Reference>
-    <Reference Include="Microsoft.VisualStudio.Shell.Interop.8.0, Version=8.0.0.0, Culture=neutral, PublicKeyToken=b03f5f7f11d50a3a">
-      <SpecificVersion>False</SpecificVersion>
-      <HintPath>..\lib\Microsoft.VisualStudio.Shell.Interop.8.0.dll</HintPath>
-    </Reference>
-    <Reference Include="Microsoft.VisualStudio.Shell.Interop.9.0, Version=9.0.0.0, Culture=neutral, PublicKeyToken=b03f5f7f11d50a3a">
-      <SpecificVersion>False</SpecificVersion>
-      <HintPath>..\lib\Microsoft.VisualStudio.Shell.Interop.9.0.dll</HintPath>
-    </Reference>
-    <Reference Include="Microsoft.VisualStudio.Text.Data, Version=12.0.0.0, Culture=neutral, PublicKeyToken=b03f5f7f11d50a3a, processorArchitecture=MSIL">
-      <SpecificVersion>False</SpecificVersion>
-      <HintPath>..\lib\Microsoft.VisualStudio.Text.Data.dll</HintPath>
-    </Reference>
-    <Reference Include="Microsoft.VisualStudio.Text.UI, Version=12.0.0.0, Culture=neutral, PublicKeyToken=b03f5f7f11d50a3a, processorArchitecture=MSIL">
-      <SpecificVersion>False</SpecificVersion>
-      <HintPath>..\lib\Microsoft.VisualStudio.Text.UI.dll</HintPath>
-    </Reference>
-    <Reference Include="Microsoft.VisualStudio.Text.UI.Wpf, Version=12.0.0.0, Culture=neutral, PublicKeyToken=b03f5f7f11d50a3a, processorArchitecture=MSIL">
-      <SpecificVersion>False</SpecificVersion>
-      <HintPath>..\lib\Microsoft.VisualStudio.Text.UI.Wpf.dll</HintPath>
-    </Reference>
-    <Reference Include="Microsoft.VisualStudio.TextManager.Interop, Version=7.1.40304.0, Culture=neutral, PublicKeyToken=b03f5f7f11d50a3a">
-      <SpecificVersion>False</SpecificVersion>
-      <HintPath>..\lib\Microsoft.VisualStudio.TextManager.Interop.dll</HintPath>
-    </Reference>
-    <Reference Include="PresentationCore" />
-    <Reference Include="PresentationFramework" />
-    <Reference Include="System" />
-    <Reference Include="System.Configuration" />
-    <Reference Include="System.Design" />
-    <Reference Include="System.Drawing" />
-    <Reference Include="System.Windows.Interactivity">
-      <HintPath>..\lib\System.Windows.Interactivity.dll</HintPath>
-    </Reference>
-    <Reference Include="System.Xaml" />
-    <Reference Include="System.Xml" />
-    <Reference Include="System.Xml.Linq">
-      <RequiredTargetFramework>3.5</RequiredTargetFramework>
-    </Reference>
-    <Reference Include="WindowsBase">
-      <RequiredTargetFramework>3.0</RequiredTargetFramework>
-    </Reference>
-  </ItemGroup>
-  <ItemGroup>
-    <COMReference Include="EnvDTE">
-      <Guid>{80CC9F66-E7D8-4DDD-85B6-D9E6CD0E93E2}</Guid>
-      <VersionMajor>8</VersionMajor>
-      <VersionMinor>0</VersionMinor>
-      <Lcid>0</Lcid>
-      <WrapperTool>primary</WrapperTool>
-      <Isolated>False</Isolated>
-      <EmbedInteropTypes>False</EmbedInteropTypes>
-    </COMReference>
-    <COMReference Include="EnvDTE80">
-      <Guid>{1A31287A-4D7D-413E-8E32-3B374931BD89}</Guid>
-      <VersionMajor>8</VersionMajor>
-      <VersionMinor>0</VersionMinor>
-      <Lcid>0</Lcid>
-      <WrapperTool>primary</WrapperTool>
-      <Isolated>False</Isolated>
-      <EmbedInteropTypes>False</EmbedInteropTypes>
-    </COMReference>
-  </ItemGroup>
-  <ItemGroup>
-    <Compile Include="..\GlobalAssemblyInfo.cs">
-      <Link>Properties\GlobalAssemblyInfo.cs</Link>
-    </Compile>
-    <None Include="..\CodeMaid.snk">
-      <Link>Properties\CodeMaid.snk</Link>
-    </None>
-    <Compile Include="Helpers\CodeMaidSettingsProvider.cs" />
-    <Compile Include="Helpers\ActiveDocumentRestorer.cs" />
-    <Compile Include="Helpers\CachedSetting.cs" />
-    <Compile Include="Helpers\CachedSettingSet.cs" />
-    <Compile Include="Helpers\CommandHelper.cs" />
-    <Compile Include="Helpers\DocumentExtensions.cs" />
-    <Compile Include="Helpers\MemberTypeSetting.cs" />
-    <Compile Include="Helpers\MemberTypeSettingHelper.cs" />
-    <Compile Include="Helpers\ProjectItemExtensions.cs" />
-    <Compile Include="Helpers\SettingsContextHelper.cs" />
-    <Compile Include="Helpers\TextDocumentExtensions.cs" />
-    <Compile Include="Integration\Commands\RemoveRegionCommand.cs" />
-    <Compile Include="Integration\Commands\SettingCleanupOnSaveCommand.cs" />
-    <Compile Include="Integration\Commands\SortLinesCommand.cs" />
-    <Compile Include="Logic\Cleaning\RemoveRegionLogic.cs" />
-    <Compile Include="Logic\Formatting\CommentFormatLogic.cs" />
-    <Compile Include="Logic\Reorganizing\CodeReorganizationAvailabilityLogic.cs" />
-    <Compile Include="Logic\Reorganizing\GenerateRegionLogic.cs" />
-    <Compile Include="Logic\Reorganizing\RegionComparerByName.cs" />
-    <Compile Include="Model\Comments\CommentLine.cs" />
-    <Compile Include="Model\Comments\CommentLineXml.cs" />
-    <Compile Include="Model\Comments\ICommentLine.cs" />
-    <Compile Include="Model\Comments\CodeComment.cs" />
-    <Compile Include="Helpers\CodeCommentHelper.cs" />
-    <Compile Include="Helpers\CodeElementHelper.cs" />
-    <Compile Include="Helpers\CodeItemNameComparer.cs" />
-    <Compile Include="Helpers\CodeItemParentExtensions.cs" />
-    <Compile Include="Helpers\CodeItemTypeComparer.cs" />
-    <Compile Include="Helpers\EditPointExtensions.cs" />
-    <Compile Include="Helpers\EnumHelper.cs" />
-    <Compile Include="Helpers\ExplicitInterfaceImplementationHelper.cs" />
-    <Compile Include="Helpers\OutputWindowHelper.cs" />
-    <Compile Include="Helpers\PropertyInfoHelper.cs" />
-    <Compile Include="Helpers\SolutionHelper.cs" />
-    <Compile Include="Helpers\TextDocumentHelper.cs" />
-    <Compile Include="Helpers\CursorPositionRestorer.cs" />
-    <Compile Include="Helpers\TypeFormatHelper.cs" />
-    <Compile Include="Helpers\UIHierarchyHelper.cs" />
-    <Compile Include="Helpers\UndoTransactionHelper.cs" />
-    <Compile Include="Integration\Commands\AboutCommand.cs" />
-    <Compile Include="Integration\Commands\BaseCommand.cs" />
-    <Compile Include="Integration\Commands\BuildProgressToolWindowCommand.cs" />
-    <Compile Include="Integration\Commands\CleanupActiveCodeCommand.cs" />
-    <Compile Include="Integration\Commands\CleanupAllCodeCommand.cs" />
-    <Compile Include="Integration\Commands\CleanupOpenCodeCommand.cs" />
-    <Compile Include="Integration\Commands\CleanupSelectedCodeCommand.cs" />
-    <Compile Include="Integration\Commands\CloseAllReadOnlyCommand.cs" />
-    <Compile Include="Integration\Commands\CollapseAllSolutionExplorerCommand.cs" />
-    <Compile Include="Integration\Commands\CollapseSelectedSolutionExplorerCommand.cs" />
-    <Compile Include="Integration\Commands\OptionsCommand.cs" />
-    <Compile Include="Integration\Commands\CommentFormatCommand.cs" />
-    <Compile Include="Integration\Commands\FindInSolutionExplorerCommand.cs" />
-    <Compile Include="Integration\Commands\JoinLinesCommand.cs" />
-    <Compile Include="Integration\Commands\ReadOnlyToggleCommand.cs" />
-    <Compile Include="Integration\Commands\ReorganizeActiveCodeCommand.cs" />
-    <Compile Include="Integration\Commands\SpadeOptionsCommand.cs" />
-    <Compile Include="Integration\Commands\SpadeContextDeleteCommand.cs" />
-    <Compile Include="Integration\Commands\SpadeContextFindReferencesCommand.cs" />
-    <Compile Include="Integration\Commands\SpadeContextRemoveRegionCommand.cs" />
-    <Compile Include="Integration\Commands\SpadeSortOrderAlphaCommand.cs" />
-    <Compile Include="Integration\Commands\SpadeSortOrderFileCommand.cs" />
-    <Compile Include="Integration\Commands\SpadeSortOrderTypeCommand.cs" />
-    <Compile Include="Integration\Commands\SpadeRefreshCommand.cs" />
-    <Compile Include="Integration\Commands\SpadeToolWindowCommand.cs" />
-    <Compile Include="Integration\Commands\SwitchFileCommand.cs" />
-    <Compile Include="Integration\Events\BaseEventListener.cs" />
-    <Compile Include="Integration\Events\BuildProgressEventListener.cs" />
-    <Compile Include="Integration\Events\DocumentEventListener.cs" />
-    <Compile Include="Integration\Events\RunningDocumentTableEventListener.cs" />
-    <Compile Include="Integration\Events\ShellEventListener.cs" />
-    <Compile Include="Integration\Events\SolutionEventListener.cs" />
-    <Compile Include="Integration\Events\TextEditorEventListener.cs" />
-    <Compile Include="Integration\Events\WindowEventListener.cs" />
-    <Compile Include="Integration\GuidList.cs" />
-    <Compile Include="Integration\PkgCmdIDList.cs" />
-    <Compile Include="Integration\ProvideBindingPathAttribute.cs" />
-    <Compile Include="Logic\Cleaning\InsertBlankLinePaddingLogic.cs" />
-    <Compile Include="Logic\Cleaning\CodeCleanupAvailabilityLogic.cs" />
-    <Compile Include="Logic\Cleaning\CodeCleanupManager.cs" />
-    <Compile Include="Logic\Cleaning\InsertExplicitAccessModifierLogic.cs" />
-    <Compile Include="Logic\Cleaning\InsertWhitespaceLogic.cs" />
-    <Compile Include="Logic\Cleaning\RemoveWhitespaceLogic.cs" />
-    <Compile Include="Logic\Cleaning\UpdateLogic.cs" />
-    <Compile Include="Logic\Cleaning\UsingStatementCleanupLogic.cs" />
-    <Compile Include="Logic\Digging\OutliningSynchronizationManager.cs" />
-    <Compile Include="Logic\Reorganizing\CodeReorganizationManager.cs" />
-    <Compile Include="Model\CodeItems\BaseCodeItem.cs" />
-    <Compile Include="Model\CodeItems\BaseCodeItemElement.cs" />
-    <Compile Include="Model\CodeItems\BaseCodeItemElementParent.cs" />
-    <Compile Include="Model\CodeItems\CodeItemClass.cs" />
-    <Compile Include="Model\CodeItems\CodeItemDelegate.cs" />
-    <Compile Include="Model\CodeItems\CodeItemEnum.cs" />
-    <Compile Include="Model\CodeItems\CodeItemEvent.cs" />
-    <Compile Include="Model\CodeItems\CodeItemField.cs" />
-    <Compile Include="Model\CodeItems\CodeItemInterface.cs" />
-    <Compile Include="Model\CodeItems\CodeItemMethod.cs" />
-    <Compile Include="Model\CodeItems\CodeItemNamespace.cs" />
-    <Compile Include="Model\CodeItems\CodeItemProperty.cs" />
-    <Compile Include="Model\CodeItems\CodeItemRegion.cs" />
-    <Compile Include="Model\CodeItems\CodeItemStruct.cs" />
-    <Compile Include="Model\CodeItems\CodeItemUsingStatement.cs" />
-    <Compile Include="Model\CodeItems\ICodeItemComplexity.cs" />
-    <Compile Include="Model\CodeItems\ICodeItemParameters.cs" />
-    <Compile Include="Model\CodeItems\SnapshotCodeItems.cs" />
-    <Compile Include="Model\CodeItems\FactoryCodeItems.cs" />
-    <Compile Include="Model\CodeItems\ICodeItem.cs" />
-    <Compile Include="Model\CodeItems\ICodeItemParent.cs" />
-    <Compile Include="Model\CodeItems\KindCodeItem.cs" />
-    <Compile Include="Model\CodeItems\SetCodeItems.cs" />
-    <Compile Include="Model\CodeModel.cs" />
-    <Compile Include="Model\CodeModelBuilder.cs" />
-    <Compile Include="Model\CodeModelCache.cs" />
-    <Compile Include="Model\CodeModelHelper.cs" />
-    <Compile Include="Model\CodeModelManager.cs" />
-    <Compile Include="Model\CodeTree\CodeTreeBuilder.cs" />
-    <Compile Include="Model\CodeTree\CodeTreeBuilderAsync.cs" />
-    <Compile Include="Model\CodeTree\CodeTreeRequest.cs" />
-    <Compile Include="Model\CodeTree\CodeSortOrder.cs" />
-    <Compile Include="CodeMaidPackage.cs" />
-    <Compile Include="Model\Comments\CommentFormatter.cs" />
-    <Compile Include="Model\Comments\CommentMatch.cs" />
-    <Compile Include="Properties\AssemblyInfo.cs" />
-    <Compile Include="Properties\Settings.Designer.cs">
-      <AutoGen>True</AutoGen>
-      <DesignTimeSharedInput>True</DesignTimeSharedInput>
-      <DependentUpon>Settings.settings</DependentUpon>
-    </Compile>
-    <Compile Include="Properties\Settings.cs">
-      <DependentUpon>Settings.settings</DependentUpon>
-    </Compile>
-    <Compile Include="UI\Converters\BooleanInverseConverter.cs" />
-    <Compile Include="UI\Converters\BooleanToVisibilityConverter.cs" />
-    <Compile Include="UI\Converters\CodeItemParentHighestComplexityConverter.cs" />
-    <Compile Include="UI\Converters\CodeItemParentMemberCountConverter.cs" />
-    <Compile Include="UI\Converters\CodeItemToImageConverter.cs" />
-    <Compile Include="UI\Converters\CodeItemToMetadataStringConverter.cs" />
-    <Compile Include="UI\Converters\DocCommentToStringConverter.cs" />
-    <Compile Include="UI\Converters\EnumDescriptionConverter.cs" />
-    <Compile Include="UI\Converters\EnumToBooleanConverter.cs" />
-    <Compile Include="UI\Converters\IntToThicknessConverter.cs" />
-    <Compile Include="UI\Converters\NameParametersToTextBlockConverter.cs" />
-    <Compile Include="UI\Converters\NullToBooleanConverter.cs" />
-    <Compile Include="UI\Converters\IsGreaterThanOrEqualToConverter.cs" />
-    <Compile Include="UI\Converters\PropertyInfoDescriptionConverter.cs" />
-    <Compile Include="UI\Converters\StringReplaceConverter.cs" />
-    <Compile Include="UI\Converters\TypeStringConverter.cs" />
-    <Compile Include="UI\DelegateCommand.cs" />
-    <Compile Include="UI\DependencyObjectExtensions.cs" />
-    <Compile Include="UI\Dialogs\About\AboutWindow.xaml.cs">
-      <DependentUpon>AboutWindow.xaml</DependentUpon>
-    </Compile>
-    <Compile Include="UI\Dialogs\CleanupProgress\CleanupProgressViewModel.cs" />
-    <Compile Include="UI\Dialogs\CleanupProgress\CleanupProgressWindow.xaml.cs">
-      <DependentUpon>CleanupProgressWindow.xaml</DependentUpon>
-    </Compile>
-    <Compile Include="UI\Dialogs\Options\Cleaning\CleaningFileTypesViewModel.cs" />
-    <Compile Include="UI\Dialogs\Options\Cleaning\CleaningGeneralViewModel.cs" />
-    <Compile Include="UI\Dialogs\Options\Cleaning\CleaningInsertViewModel.cs" />
-    <Compile Include="UI\Dialogs\Options\Cleaning\CleaningParentViewModel.cs" />
-    <Compile Include="UI\Dialogs\Options\Cleaning\CleaningRemoveViewModel.cs" />
-    <Compile Include="UI\Dialogs\Options\Cleaning\CleaningUpdateViewModel.cs" />
-    <Compile Include="UI\Dialogs\Options\Cleaning\CleaningVisualStudioViewModel.cs" />
-    <Compile Include="UI\Dialogs\Options\Finding\FindingViewModel.cs" />
-    <Compile Include="UI\Dialogs\Options\Formatting\FormattingViewModel.cs" />
-    <Compile Include="UI\Dialogs\Options\Collapsing\CollapsingViewModel.cs" />
-    <Compile Include="UI\Dialogs\Options\ISettingToOptionMapping.cs" />
-    <Compile Include="UI\Dialogs\Options\SettingToOptionMapping.cs" />
-    <Compile Include="UI\Dialogs\Options\SettingsToOptionsList.cs" />
-    <Compile Include="UI\Dialogs\Options\ThirdParty\ThirdPartyViewModel.cs" />
-    <Compile Include="UI\Dialogs\Options\Digging\DiggingViewModel.cs" />
-    <Compile Include="UI\Dialogs\Options\General\GeneralViewModel.cs" />
-    <Compile Include="UI\Dialogs\Options\OptionsPageViewModel.cs" />
-    <Compile Include="UI\Dialogs\Options\OptionsPageViewModelEnumerableExtensions.cs" />
-    <Compile Include="UI\Dialogs\Options\OptionsViewModel.cs" />
-    <Compile Include="UI\Dialogs\Options\OptionsWindow.xaml.cs">
-      <DependentUpon>OptionsWindow.xaml</DependentUpon>
-    </Compile>
-    <Compile Include="UI\Dialogs\Options\Progressing\ProgressingViewModel.cs" />
-    <Compile Include="UI\Dialogs\Options\Reorganizing\ReorganizingRegionsViewModel.cs" />
-    <Compile Include="UI\Dialogs\Options\Reorganizing\ReorganizingTypesViewModel.cs" />
-    <Compile Include="UI\Dialogs\Options\Reorganizing\ReorganizingParentViewModel.cs" />
-    <Compile Include="UI\Dialogs\Options\Reorganizing\ReorganizingGeneralViewModel.cs" />
-    <Compile Include="UI\Dialogs\Options\Switching\SwitchingViewModel.cs" />
-    <Compile Include="UI\Dialogs\Prompts\YesNoPromptViewModel.cs" />
-    <Compile Include="UI\Dialogs\Prompts\YesNoPromptWindow.xaml.cs">
-      <DependentUpon>YesNoPromptWindow.xaml</DependentUpon>
-    </Compile>
-    <Compile Include="UI\DragDropAttachedProperties.cs" />
-    <Compile Include="UI\EditableTextBlock.xaml.cs">
-      <DependentUpon>EditableTextBlock.xaml</DependentUpon>
-    </Compile>
-    <Compile Include="UI\Enumerations\DropPosition.cs" />
-    <Compile Include="UI\Enumerations\NoneEmptyAll.cs" />
-    <Compile Include="UI\Enumerations\AskYesNo.cs" />
-    <Compile Include="UI\Enumerations\IconSetMode.cs" />
-    <Compile Include="UI\Enumerations\ThemeMode.cs" />
-    <Compile Include="UI\ListBoxReorderBehavior.cs" />
-    <Compile Include="UI\NotifiesOnAttribute.cs" />
-    <Compile Include="UI\ThemeManager.cs" />
-    <Compile Include="UI\ToolWindows\BuildProgress\BuildProgressToolWindow.cs" />
-    <Compile Include="UI\ToolWindows\BuildProgress\BuildProgressView.xaml.cs">
-      <DependentUpon>BuildProgressView.xaml</DependentUpon>
-    </Compile>
-    <Compile Include="UI\ToolWindows\BuildProgress\BuildProgressViewModel.cs" />
-    <Compile Include="UI\ToolWindows\Spade\CodeItemTemplateSelector.cs" />
-    <Compile Include="UI\ToolWindows\Spade\CodeItemToolTipTemplateSelector.cs" />
-    <Compile Include="UI\ToolWindows\Spade\SpadeToolWindow.cs" />
-    <Compile Include="UI\ToolWindows\Spade\SpadeView.xaml.cs">
-      <DependentUpon>SpadeView.xaml</DependentUpon>
-    </Compile>
-    <Compile Include="UI\ToolWindows\Spade\SpadeViewModel.cs" />
-    <Compile Include="UI\TreeViewBindableSelectedItemBehavior.cs" />
-    <Compile Include="UI\Bindable.cs" />
-    <Compile Include="UI\WindowAttachedProperties.cs" />
-    <Compile Include="VSPackage.Designer.cs">
-      <AutoGen>True</AutoGen>
-      <DesignTime>True</DesignTime>
-      <DependentUpon>VSPackage.resx</DependentUpon>
-    </Compile>
-  </ItemGroup>
-  <ItemGroup>
-    <EmbeddedResource Include="VSPackage.resx">
-      <MergeWithCTO>true</MergeWithCTO>
-      <Generator>ResXFileCodeGenerator</Generator>
-      <LastGenOutput>VSPackage.Designer.cs</LastGenOutput>
-      <SubType>Designer</SubType>
-    </EmbeddedResource>
-  </ItemGroup>
-  <ItemGroup>
-    <VSCTCompile Include="CodeMaid.vsct">
-      <ResourceName>1000</ResourceName>
-      <SubType>Designer</SubType>
-    </VSCTCompile>
-  </ItemGroup>
-  <ItemGroup>
-    <None Include="app.config" />
-  </ItemGroup>
-  <ItemGroup>
-    <Resource Include="UI\ToolWindows\Spade\Images\VS2012_Dark\Class.png" />
-    <Resource Include="UI\ToolWindows\Spade\Images\VS2012_Dark\Class_Friend.png" />
-    <Resource Include="UI\ToolWindows\Spade\Images\VS2012_Dark\Class_Private.png" />
-    <Resource Include="UI\ToolWindows\Spade\Images\VS2012_Dark\Class_Protected.png" />
-    <Resource Include="UI\ToolWindows\Spade\Images\VS2012_Dark\Constant.png" />
-    <Resource Include="UI\ToolWindows\Spade\Images\VS2012_Dark\Constant_Friend.png" />
-    <Resource Include="UI\ToolWindows\Spade\Images\VS2012_Dark\Constant_Private.png" />
-    <Resource Include="UI\ToolWindows\Spade\Images\VS2012_Dark\Constant_Protected.png" />
-    <Resource Include="UI\ToolWindows\Spade\Images\VS2012_Dark\Delegate.png" />
-    <Resource Include="UI\ToolWindows\Spade\Images\VS2012_Dark\Delegate_Friend.png" />
-    <Resource Include="UI\ToolWindows\Spade\Images\VS2012_Dark\Delegate_Private.png" />
-    <Resource Include="UI\ToolWindows\Spade\Images\VS2012_Dark\Delegate_Protected.png" />
-    <Resource Include="UI\ToolWindows\Spade\Images\VS2012_Dark\Enum.png" />
-    <Resource Include="UI\ToolWindows\Spade\Images\VS2012_Dark\EnumItem.png" />
-    <Resource Include="UI\ToolWindows\Spade\Images\VS2012_Dark\EnumItem_Friend.png" />
-    <Resource Include="UI\ToolWindows\Spade\Images\VS2012_Dark\EnumItem_Private.png" />
-    <Resource Include="UI\ToolWindows\Spade\Images\VS2012_Dark\EnumItem_Protected.png" />
-    <Resource Include="UI\ToolWindows\Spade\Images\VS2012_Dark\Enum_Friend.png" />
-    <Resource Include="UI\ToolWindows\Spade\Images\VS2012_Dark\Enum_Private.png" />
-    <Resource Include="UI\ToolWindows\Spade\Images\VS2012_Dark\Enum_Protected.png" />
-    <Resource Include="UI\ToolWindows\Spade\Images\VS2012_Dark\Event.png" />
-    <Resource Include="UI\ToolWindows\Spade\Images\VS2012_Dark\Event_Friend.png" />
-    <Resource Include="UI\ToolWindows\Spade\Images\VS2012_Dark\Event_Private.png" />
-    <Resource Include="UI\ToolWindows\Spade\Images\VS2012_Dark\Event_Protected.png" />
-    <Resource Include="UI\ToolWindows\Spade\Images\VS2012_Dark\Field.png" />
-    <Resource Include="UI\ToolWindows\Spade\Images\VS2012_Dark\Field_Friend.png" />
-    <Resource Include="UI\ToolWindows\Spade\Images\VS2012_Dark\Field_Private.png" />
-    <Resource Include="UI\ToolWindows\Spade\Images\VS2012_Dark\Field_Protected.png" />
-    <Resource Include="UI\ToolWindows\Spade\Images\VS2012_Dark\Interface.png" />
-    <Resource Include="UI\ToolWindows\Spade\Images\VS2012_Dark\Interface_Friend.png" />
-    <Resource Include="UI\ToolWindows\Spade\Images\VS2012_Dark\Interface_Private.png" />
-    <Resource Include="UI\ToolWindows\Spade\Images\VS2012_Dark\Interface_Protected.png" />
-    <Resource Include="UI\ToolWindows\Spade\Images\VS2012_Dark\Method.png" />
-    <Resource Include="UI\ToolWindows\Spade\Images\VS2012_Dark\MethodConstructor.png" />
-    <Resource Include="UI\ToolWindows\Spade\Images\VS2012_Dark\MethodConstructor_Friend.png" />
-    <Resource Include="UI\ToolWindows\Spade\Images\VS2012_Dark\MethodConstructor_Private.png" />
-    <Resource Include="UI\ToolWindows\Spade\Images\VS2012_Dark\MethodConstructor_Protected.png" />
-    <Resource Include="UI\ToolWindows\Spade\Images\VS2012_Dark\MethodDestructor.png" />
-    <Resource Include="UI\ToolWindows\Spade\Images\VS2012_Dark\MethodDestructor_Friend.png" />
-    <Resource Include="UI\ToolWindows\Spade\Images\VS2012_Dark\MethodDestructor_Private.png" />
-    <Resource Include="UI\ToolWindows\Spade\Images\VS2012_Dark\MethodDestructor_Protected.png" />
-    <Resource Include="UI\ToolWindows\Spade\Images\VS2012_Dark\Method_Friend.png" />
-    <Resource Include="UI\ToolWindows\Spade\Images\VS2012_Dark\Method_Private.png" />
-    <Resource Include="UI\ToolWindows\Spade\Images\VS2012_Dark\Method_Protected.png" />
-    <Resource Include="UI\ToolWindows\Spade\Images\VS2012_Dark\Property.png" />
-    <Resource Include="UI\ToolWindows\Spade\Images\VS2012_Dark\Property_Friend.png" />
-    <Resource Include="UI\ToolWindows\Spade\Images\VS2012_Dark\Property_Private.png" />
-    <Resource Include="UI\ToolWindows\Spade\Images\VS2012_Dark\Property_Protected.png" />
-    <Resource Include="UI\ToolWindows\Spade\Images\VS2012_Dark\Region.png" />
-    <Resource Include="UI\ToolWindows\Spade\Images\VS2012_Dark\Structure.png" />
-    <Resource Include="UI\ToolWindows\Spade\Images\VS2012_Dark\Structure_Friend.png" />
-    <Resource Include="UI\ToolWindows\Spade\Images\VS2012_Dark\Structure_Private.png" />
-    <Resource Include="UI\ToolWindows\Spade\Images\VS2012_Dark\Structure_Protected.png" />
-    <Resource Include="UI\ToolWindows\Spade\Images\VS2012_Light\Class.png" />
-    <Resource Include="UI\ToolWindows\Spade\Images\VS2012_Light\Class_Friend.png" />
-    <Resource Include="UI\ToolWindows\Spade\Images\VS2012_Light\Class_Private.png" />
-    <Resource Include="UI\ToolWindows\Spade\Images\VS2012_Light\Class_Protected.png" />
-    <Resource Include="UI\ToolWindows\Spade\Images\VS2012_Light\Constant.png" />
-    <Resource Include="UI\ToolWindows\Spade\Images\VS2012_Light\Constant_Friend.png" />
-    <Resource Include="UI\ToolWindows\Spade\Images\VS2012_Light\Constant_Private.png" />
-    <Resource Include="UI\ToolWindows\Spade\Images\VS2012_Light\Constant_Protected.png" />
-    <Resource Include="UI\ToolWindows\Spade\Images\VS2012_Light\Delegate.png" />
-    <Resource Include="UI\ToolWindows\Spade\Images\VS2012_Light\Delegate_Friend.png" />
-    <Resource Include="UI\ToolWindows\Spade\Images\VS2012_Light\Delegate_Private.png" />
-    <Resource Include="UI\ToolWindows\Spade\Images\VS2012_Light\Delegate_Protected.png" />
-    <Resource Include="UI\ToolWindows\Spade\Images\VS2012_Light\Enum.png" />
-    <Resource Include="UI\ToolWindows\Spade\Images\VS2012_Light\EnumItem.png" />
-    <Resource Include="UI\ToolWindows\Spade\Images\VS2012_Light\EnumItem_Friend.png" />
-    <Resource Include="UI\ToolWindows\Spade\Images\VS2012_Light\EnumItem_Private.png" />
-    <Resource Include="UI\ToolWindows\Spade\Images\VS2012_Light\EnumItem_Protected.png" />
-    <Resource Include="UI\ToolWindows\Spade\Images\VS2012_Light\Enum_Friend.png" />
-    <Resource Include="UI\ToolWindows\Spade\Images\VS2012_Light\Enum_Private.png" />
-    <Resource Include="UI\ToolWindows\Spade\Images\VS2012_Light\Enum_Protected.png" />
-    <Resource Include="UI\ToolWindows\Spade\Images\VS2012_Light\Event.png" />
-    <Resource Include="UI\ToolWindows\Spade\Images\VS2012_Light\Event_Friend.png" />
-    <Resource Include="UI\ToolWindows\Spade\Images\VS2012_Light\Event_Private.png" />
-    <Resource Include="UI\ToolWindows\Spade\Images\VS2012_Light\Event_Protected.png" />
-    <Resource Include="UI\ToolWindows\Spade\Images\VS2012_Light\Field.png" />
-    <Resource Include="UI\ToolWindows\Spade\Images\VS2012_Light\Field_Friend.png" />
-    <Resource Include="UI\ToolWindows\Spade\Images\VS2012_Light\Field_Private.png" />
-    <Resource Include="UI\ToolWindows\Spade\Images\VS2012_Light\Field_Protected.png" />
-    <Resource Include="UI\ToolWindows\Spade\Images\VS2012_Light\Interface.png" />
-    <Resource Include="UI\ToolWindows\Spade\Images\VS2012_Light\Interface_Friend.png" />
-    <Resource Include="UI\ToolWindows\Spade\Images\VS2012_Light\Interface_Private.png" />
-    <Resource Include="UI\ToolWindows\Spade\Images\VS2012_Light\Interface_Protected.png" />
-    <Resource Include="UI\ToolWindows\Spade\Images\VS2012_Light\Method.png" />
-    <Resource Include="UI\ToolWindows\Spade\Images\VS2012_Light\MethodConstructor.png" />
-    <Resource Include="UI\ToolWindows\Spade\Images\VS2012_Light\MethodConstructor_Friend.png" />
-    <Resource Include="UI\ToolWindows\Spade\Images\VS2012_Light\MethodConstructor_Private.png" />
-    <Resource Include="UI\ToolWindows\Spade\Images\VS2012_Light\MethodConstructor_Protected.png" />
-    <Resource Include="UI\ToolWindows\Spade\Images\VS2012_Light\MethodDestructor.png" />
-    <Resource Include="UI\ToolWindows\Spade\Images\VS2012_Light\MethodDestructor_Friend.png" />
-    <Resource Include="UI\ToolWindows\Spade\Images\VS2012_Light\MethodDestructor_Private.png" />
-    <Resource Include="UI\ToolWindows\Spade\Images\VS2012_Light\MethodDestructor_Protected.png" />
-    <Resource Include="UI\ToolWindows\Spade\Images\VS2012_Light\Method_Friend.png" />
-    <Resource Include="UI\ToolWindows\Spade\Images\VS2012_Light\Method_Private.png" />
-    <Resource Include="UI\ToolWindows\Spade\Images\VS2012_Light\Method_Protected.png" />
-    <Resource Include="UI\ToolWindows\Spade\Images\VS2012_Light\Property.png" />
-    <Resource Include="UI\ToolWindows\Spade\Images\VS2012_Light\Property_Friend.png" />
-    <Resource Include="UI\ToolWindows\Spade\Images\VS2012_Light\Property_Private.png" />
-    <Resource Include="UI\ToolWindows\Spade\Images\VS2012_Light\Property_Protected.png" />
-    <Resource Include="UI\ToolWindows\Spade\Images\VS2012_Light\Region.png" />
-    <Resource Include="UI\ToolWindows\Spade\Images\VS2012_Light\Structure.png" />
-    <Resource Include="UI\ToolWindows\Spade\Images\VS2012_Light\Structure_Friend.png" />
-    <Resource Include="UI\ToolWindows\Spade\Images\VS2012_Light\Structure_Private.png" />
-    <Resource Include="UI\ToolWindows\Spade\Images\VS2012_Light\Structure_Protected.png" />
-    <Resource Include="UI\ToolWindows\Spade\Images\VS2010\EnumItem.png" />
-    <Resource Include="UI\ToolWindows\Spade\Images\VS2010\EnumItem_Friend.png" />
-    <Resource Include="UI\ToolWindows\Spade\Images\VS2010\EnumItem_Private.png" />
-    <Resource Include="UI\ToolWindows\Spade\Images\VS2010\EnumItem_Protected.png" />
-    <Resource Include="UI\ToolWindows\Spade\Images\VS2010\Class.png" />
-    <Resource Include="UI\ToolWindows\Spade\Images\VS2010\Class_Friend.png" />
-    <Resource Include="UI\ToolWindows\Spade\Images\VS2010\Class_Private.png" />
-    <Resource Include="UI\ToolWindows\Spade\Images\VS2010\Class_Protected.png" />
-    <Resource Include="UI\ToolWindows\Spade\Images\VS2010\Constant.png" />
-    <Resource Include="UI\ToolWindows\Spade\Images\VS2010\Constant_Friend.png" />
-    <Resource Include="UI\ToolWindows\Spade\Images\VS2010\Constant_Private.png" />
-    <Resource Include="UI\ToolWindows\Spade\Images\VS2010\Constant_Protected.png" />
-    <Resource Include="UI\ToolWindows\Spade\Images\VS2010\Delegate.png" />
-    <Resource Include="UI\ToolWindows\Spade\Images\VS2010\Delegate_Friend.png" />
-    <Resource Include="UI\ToolWindows\Spade\Images\VS2010\Delegate_Private.png" />
-    <Resource Include="UI\ToolWindows\Spade\Images\VS2010\Delegate_Protected.png" />
-    <Resource Include="UI\ToolWindows\Spade\Images\VS2010\Enum.png" />
-    <Resource Include="UI\ToolWindows\Spade\Images\VS2010\Enum_Friend.png" />
-    <Resource Include="UI\ToolWindows\Spade\Images\VS2010\Enum_Private.png" />
-    <Resource Include="UI\ToolWindows\Spade\Images\VS2010\Enum_Protected.png" />
-    <Resource Include="UI\ToolWindows\Spade\Images\VS2010\Event.png" />
-    <Resource Include="UI\ToolWindows\Spade\Images\VS2010\Event_Friend.png" />
-    <Resource Include="UI\ToolWindows\Spade\Images\VS2010\Event_Private.png" />
-    <Resource Include="UI\ToolWindows\Spade\Images\VS2010\Event_Protected.png" />
-    <Resource Include="UI\ToolWindows\Spade\Images\VS2010\Field.png" />
-    <Resource Include="UI\ToolWindows\Spade\Images\VS2010\Field_Friend.png" />
-    <Resource Include="UI\ToolWindows\Spade\Images\VS2010\Field_Private.png" />
-    <Resource Include="UI\ToolWindows\Spade\Images\VS2010\Field_Protected.png" />
-    <Resource Include="UI\ToolWindows\Spade\Images\VS2010\Interface.png" />
-    <Resource Include="UI\ToolWindows\Spade\Images\VS2010\Interface_Friend.png" />
-    <Resource Include="UI\ToolWindows\Spade\Images\VS2010\Interface_Private.png" />
-    <Resource Include="UI\ToolWindows\Spade\Images\VS2010\Interface_Protected.png" />
-    <Resource Include="UI\ToolWindows\Spade\Images\VS2010\Method.png" />
-    <Resource Include="UI\ToolWindows\Spade\Images\VS2010\MethodConstructor.png" />
-    <Resource Include="UI\ToolWindows\Spade\Images\VS2010\MethodConstructor_Friend.png" />
-    <Resource Include="UI\ToolWindows\Spade\Images\VS2010\MethodConstructor_Private.png" />
-    <Resource Include="UI\ToolWindows\Spade\Images\VS2010\MethodConstructor_Protected.png" />
-    <Resource Include="UI\ToolWindows\Spade\Images\VS2010\MethodDestructor.png" />
-    <Resource Include="UI\ToolWindows\Spade\Images\VS2010\MethodDestructor_Friend.png" />
-    <Resource Include="UI\ToolWindows\Spade\Images\VS2010\MethodDestructor_Private.png" />
-    <Resource Include="UI\ToolWindows\Spade\Images\VS2010\MethodDestructor_Protected.png" />
-    <Resource Include="UI\ToolWindows\Spade\Images\VS2010\Method_Friend.png" />
-    <Resource Include="UI\ToolWindows\Spade\Images\VS2010\Method_Private.png" />
-    <Resource Include="UI\ToolWindows\Spade\Images\VS2010\Method_Protected.png" />
-    <Resource Include="UI\ToolWindows\Spade\Images\VS2010\Property.png" />
-    <Resource Include="UI\ToolWindows\Spade\Images\VS2010\Property_Friend.png" />
-    <Resource Include="UI\ToolWindows\Spade\Images\VS2010\Property_Private.png" />
-    <Resource Include="UI\ToolWindows\Spade\Images\VS2010\Property_Protected.png" />
-    <Resource Include="UI\ToolWindows\Spade\Images\VS2010\Region.png" />
-    <Resource Include="UI\ToolWindows\Spade\Images\VS2010\Structure.png" />
-    <Resource Include="UI\ToolWindows\Spade\Images\VS2010\Structure_Friend.png" />
-    <Resource Include="UI\ToolWindows\Spade\Images\VS2010\Structure_Private.png" />
-    <Resource Include="UI\ToolWindows\Spade\Images\VS2010\Structure_Protected.png" />
-    <Resource Include="UI\Themes\Images\CollapsedDark.png" />
-    <Resource Include="UI\Themes\Images\ExpandedDark.png" />
-    <Resource Include="UI\Themes\Images\ExpandedLight.png" />
-    <Resource Include="UI\Themes\Images\CollapsedLight.png" />
-    <Content Include="CodeMaid.png">
-      <CopyToOutputDirectory>Always</CopyToOutputDirectory>
-      <IncludeInVSIX>true</IncludeInVSIX>
-    </Content>
-    <Content Include="CodeMaid_Large.png">
-      <CopyToOutputDirectory>Always</CopyToOutputDirectory>
-      <IncludeInVSIX>true</IncludeInVSIX>
-    </Content>
-    <Resource Include="Integration\Images\about.png" />
-    <Resource Include="Integration\Images\CodeMaid.ico" />
-    <Resource Include="Integration\Images\IDE\cleanup.bmp" />
-    <Resource Include="Integration\Images\IDE\cleanupAll.bmp" />
-    <Resource Include="Integration\Images\IDE\closeLocked.bmp" />
-    <Resource Include="Integration\Images\IDE\collapse.bmp" />
-    <Resource Include="Integration\Images\IDE\options.bmp" />
-    <Resource Include="Integration\Images\IDE\find.bmp" />
-    <Resource Include="Integration\Images\IDE\info.bmp" />
-    <Resource Include="Integration\Images\IDE\join.bmp" />
-    <Resource Include="Integration\Images\IDE\lock.bmp" />
-    <Resource Include="Integration\Images\IDE\progress.bmp" />
-    <Resource Include="Integration\Images\IDE\progressToolWindow.bmp" />
-    <Resource Include="Integration\Images\IDE\refresh.bmp" />
-    <Resource Include="Integration\Images\IDE\reorganize.bmp" />
-    <Resource Include="Integration\Images\IDE\sortAlpha.bmp" />
-    <Resource Include="Integration\Images\IDE\sortNumeric.bmp" />
-    <Resource Include="Integration\Images\IDE\sortType.bmp" />
-    <Resource Include="Integration\Images\IDE\spade.bmp" />
-    <Resource Include="Integration\Images\IDE\spadeToolWindow.bmp" />
-    <Resource Include="Integration\Images\IDE\switch.bmp" />
-    <Resource Include="Integration\Images\IDE\unlock.bmp" />
-    <Resource Include="Integration\Images\IDE\commentformat.bmp" />
-    <Resource Include="Integration\Images\IDE\removeRegion.bmp" />
-    <Content Include="lgpl-3.0.rtf">
-      <CopyToOutputDirectory>Always</CopyToOutputDirectory>
-      <IncludeInVSIX>true</IncludeInVSIX>
-    </Content>
-    <None Include="Properties\Settings.settings">
-      <Generator>PublicSettingsSingleFileGenerator</Generator>
-      <LastGenOutput>Settings.Designer.cs</LastGenOutput>
-    </None>
-    <None Include="source.extension.vsixmanifest" />
-  </ItemGroup>
-  <ItemGroup>
-    <Page Include="UI\Dialogs\About\AboutWindow.xaml">
-      <Generator>MSBuild:Compile</Generator>
-      <SubType>Designer</SubType>
-    </Page>
-    <Page Include="UI\Dialogs\CleanupProgress\CleanupProgressWindow.xaml">
-      <Generator>MSBuild:Compile</Generator>
-      <SubType>Designer</SubType>
-    </Page>
-    <Page Include="UI\Dialogs\Options\Cleaning\CleaningFileTypesDataTemplate.xaml">
-      <Generator>MSBuild:Compile</Generator>
-      <SubType>Designer</SubType>
-    </Page>
-    <Page Include="UI\Dialogs\Options\Cleaning\CleaningGeneralDataTemplate.xaml">
-      <Generator>MSBuild:Compile</Generator>
-      <SubType>Designer</SubType>
-    </Page>
-    <Page Include="UI\Dialogs\Options\Cleaning\CleaningInsertDataTemplate.xaml">
-      <Generator>MSBuild:Compile</Generator>
-      <SubType>Designer</SubType>
-    </Page>
-    <Page Include="UI\Dialogs\Options\Cleaning\CleaningParentDataTemplate.xaml">
-      <Generator>MSBuild:Compile</Generator>
-      <SubType>Designer</SubType>
-    </Page>
-    <Page Include="UI\Dialogs\Options\Cleaning\CleaningRemoveDataTemplate.xaml">
-      <Generator>MSBuild:Compile</Generator>
-      <SubType>Designer</SubType>
-    </Page>
-    <Page Include="UI\Dialogs\Options\Cleaning\CleaningUpdateDataTemplate.xaml">
-      <Generator>MSBuild:Compile</Generator>
-      <SubType>Designer</SubType>
-    </Page>
-    <Page Include="UI\Dialogs\Options\Cleaning\CleaningVisualStudioDataTemplate.xaml">
-      <Generator>MSBuild:Compile</Generator>
-      <SubType>Designer</SubType>
-    </Page>
-    <Page Include="UI\Dialogs\Options\Finding\FindingDataTemplate.xaml">
-      <SubType>Designer</SubType>
-      <Generator>MSBuild:Compile</Generator>
-    </Page>
-    <Page Include="UI\Dialogs\Options\Formatting\FormattingDataTemplate.xaml">
-      <Generator>MSBuild:Compile</Generator>
-      <SubType>Designer</SubType>
-    </Page>
-    <Page Include="UI\Dialogs\Options\Collapsing\CollapsingDataTemplate.xaml">
-      <Generator>MSBuild:Compile</Generator>
-      <SubType>Designer</SubType>
-    </Page>
-    <Page Include="UI\Dialogs\Options\ThirdParty\ThirdPartyDataTemplate.xaml">
-      <Generator>MSBuild:Compile</Generator>
-      <SubType>Designer</SubType>
-    </Page>
-    <Page Include="UI\Dialogs\Options\Digging\DiggingDataTemplate.xaml">
-      <Generator>MSBuild:Compile</Generator>
-      <SubType>Designer</SubType>
-    </Page>
-    <Page Include="UI\Dialogs\Options\General\GeneralDataTemplate.xaml">
-      <SubType>Designer</SubType>
-      <Generator>MSBuild:Compile</Generator>
-    </Page>
-    <Page Include="UI\Dialogs\Options\OptionsWindow.xaml">
-      <Generator>MSBuild:Compile</Generator>
-      <SubType>Designer</SubType>
-    </Page>
-    <Page Include="UI\Dialogs\Options\Progressing\ProgressingDataTemplate.xaml">
-      <Generator>MSBuild:Compile</Generator>
-      <SubType>Designer</SubType>
-    </Page>
-    <Page Include="UI\Dialogs\Options\Reorganizing\ReorganizingRegionsDataTemplate.xaml">
-      <Generator>MSBuild:Compile</Generator>
-      <SubType>Designer</SubType>
-    </Page>
-    <Page Include="UI\Dialogs\Options\Reorganizing\ReorganizingGeneralDataTemplate.xaml">
-      <Generator>MSBuild:Compile</Generator>
-      <SubType>Designer</SubType>
-    </Page>
-    <Page Include="UI\Dialogs\Options\Reorganizing\ReorganizingTypesDataTemplate.xaml">
-      <SubType>Designer</SubType>
-      <Generator>MSBuild:Compile</Generator>
-    </Page>
-    <Page Include="UI\Dialogs\Options\Reorganizing\ReorganizingParentDataTemplate.xaml">
-      <SubType>Designer</SubType>
-      <Generator>MSBuild:Compile</Generator>
-    </Page>
-    <Page Include="UI\Dialogs\Options\Switching\SwitchingDataTemplate.xaml">
-      <Generator>MSBuild:Compile</Generator>
-      <SubType>Designer</SubType>
-    </Page>
-    <Page Include="UI\Dialogs\Prompts\YesNoPromptWindow.xaml">
-      <SubType>Designer</SubType>
-      <Generator>MSBuild:Compile</Generator>
-    </Page>
-    <Page Include="UI\EditableTextBlock.xaml">
-      <SubType>Designer</SubType>
-      <Generator>MSBuild:Compile</Generator>
-    </Page>
-    <Page Include="UI\Themes\Buttons.xaml">
-      <Generator>MSBuild:Compile</Generator>
-      <SubType>Designer</SubType>
-    </Page>
-    <Page Include="UI\Themes\CodeMaidCoreTheme.xaml">
-      <SubType>Designer</SubType>
-      <Generator>MSBuild:Compile</Generator>
-    </Page>
-    <Page Include="UI\Themes\CodeMaidDarkTheme.xaml">
-      <SubType>Designer</SubType>
-      <Generator>MSBuild:Compile</Generator>
-    </Page>
-    <Page Include="UI\Themes\CodeMaidLightTheme.xaml">
-      <SubType>Designer</SubType>
-      <Generator>MSBuild:Compile</Generator>
-    </Page>
-    <Page Include="UI\Themes\Colors.xaml">
-      <Generator>MSBuild:Compile</Generator>
-      <SubType>Designer</SubType>
-    </Page>
-    <Page Include="UI\Themes\TreeViews.xaml">
-      <Generator>MSBuild:Compile</Generator>
-      <SubType>Designer</SubType>
-    </Page>
-    <Page Include="UI\ToolWindows\BuildProgress\BuildProgressView.xaml">
-      <Generator>MSBuild:Compile</Generator>
-      <SubType>Designer</SubType>
-    </Page>
-    <Page Include="UI\ToolWindows\Spade\CodeItemBaseTemplates.xaml">
-      <SubType>Designer</SubType>
-      <Generator>MSBuild:Compile</Generator>
-    </Page>
-    <Page Include="UI\ToolWindows\Spade\CodeItemTemplates.xaml">
-      <Generator>MSBuild:Compile</Generator>
-      <SubType>Designer</SubType>
-    </Page>
-    <Page Include="UI\ToolWindows\Spade\CodeItemToolTipTemplates.xaml">
-      <Generator>MSBuild:Compile</Generator>
-      <SubType>Designer</SubType>
-    </Page>
-    <Page Include="UI\ToolWindows\Spade\SpadeView.xaml">
-      <Generator>MSBuild:Compile</Generator>
-      <SubType>Designer</SubType>
-    </Page>
-  </ItemGroup>
-  <ItemGroup>
-<<<<<<< HEAD
-    <WCFMetadata Include="Service References\" />
-=======
-    <BootstrapperPackage Include=".NETFramework,Version=v4.5">
-      <Visible>False</Visible>
-      <ProductName>Microsoft .NET Framework 4.5 %28x86 and x64%29</ProductName>
-      <Install>true</Install>
-    </BootstrapperPackage>
-    <BootstrapperPackage Include="Microsoft.Net.Framework.3.5.SP1">
-      <Visible>False</Visible>
-      <ProductName>.NET Framework 3.5 SP1</ProductName>
-      <Install>false</Install>
-    </BootstrapperPackage>
->>>>>>> 2ba004d7
-  </ItemGroup>
-  <PropertyGroup>
-    <UseCodebase>true</UseCodebase>
-  </PropertyGroup>
-  <PropertyGroup>
-    <VisualStudioVersion Condition="'$(VisualStudioVersion)' == ''">10.0</VisualStudioVersion>
-    <VSToolsPath Condition="'$(VSToolsPath)' == ''">$(MSBuildExtensionsPath32)\Microsoft\VisualStudio\v$(VisualStudioVersion)</VSToolsPath>
-  </PropertyGroup>
-  <Import Project="$(MSBuildBinPath)\Microsoft.CSharp.targets" />
-  <Import Project="$(VSToolsPath)\VSSDK\Microsoft.VsSDK.targets" Condition="'$(VSToolsPath)' != ''" />
-  <Import Project="$(MSBuildExtensionsPath32)\Microsoft\VisualStudio\v10.0\VSSDK\Microsoft.VsSDK.targets" Condition="false" />
-  <!-- To modify your build process, add your task inside one of the targets below and uncomment it.
-       Other similar extension points exist, see Microsoft.Common.targets.
-  <Target Name="BeforeBuild">
-  </Target>
-  <Target Name="AfterBuild">
-  </Target>
-  -->
+﻿<?xml version="1.0" encoding="utf-8"?>
+<Project DefaultTargets="Build" xmlns="http://schemas.microsoft.com/developer/msbuild/2003" ToolsVersion="12.0">
+  <Import Project="$(MSBuildExtensionsPath)\$(MSBuildToolsVersion)\Microsoft.Common.props" Condition="Exists('$(MSBuildExtensionsPath)\$(MSBuildToolsVersion)\Microsoft.Common.props')" />
+  <PropertyGroup>
+    <Configuration Condition=" '$(Configuration)' == '' ">Debug</Configuration>
+    <Platform Condition=" '$(Platform)' == '' ">AnyCPU</Platform>
+    <SchemaVersion>2.0</SchemaVersion>
+    <ProjectGuid>{19B1AB9E-4603-4A9C-9284-32AAE57FB7BC}</ProjectGuid>
+    <ProjectTypeGuids>{82b43b9b-a64c-4715-b499-d71e9ca2bd60};{60dc8134-eba5-43b8-bcc9-bb4bc16c2548};{FAE04EC0-301F-11D3-BF4B-00C04F79EFBC}</ProjectTypeGuids>
+    <OutputType>Library</OutputType>
+    <AppDesignerFolder>Properties</AppDesignerFolder>
+    <RootNamespace>SteveCadwallader.CodeMaid</RootNamespace>
+    <AssemblyName>SteveCadwallader.CodeMaid</AssemblyName>
+    <SignAssembly>True</SignAssembly>
+    <AssemblyOriginatorKeyFile>..\CodeMaid.snk</AssemblyOriginatorKeyFile>
+    <TargetFrameworkVersion>v4.5</TargetFrameworkVersion>
+    <MinimumVisualStudioVersion>14.0</MinimumVisualStudioVersion>
+    <OldToolsVersion>12.0</OldToolsVersion>
+    <FileUpgradeFlags>
+    </FileUpgradeFlags>
+    <UpgradeBackupLocation>
+    </UpgradeBackupLocation>
+    <PublishUrl>publish\</PublishUrl>
+    <Install>true</Install>
+    <InstallFrom>Disk</InstallFrom>
+    <UpdateEnabled>false</UpdateEnabled>
+    <UpdateMode>Foreground</UpdateMode>
+    <UpdateInterval>7</UpdateInterval>
+    <UpdateIntervalUnits>Days</UpdateIntervalUnits>
+    <UpdatePeriodically>false</UpdatePeriodically>
+    <UpdateRequired>false</UpdateRequired>
+    <MapFileExtensions>true</MapFileExtensions>
+    <ApplicationRevision>0</ApplicationRevision>
+    <ApplicationVersion>1.0.0.%2a</ApplicationVersion>
+    <IsWebBootstrapper>false</IsWebBootstrapper>
+    <UseApplicationTrust>false</UseApplicationTrust>
+    <BootstrapperEnabled>true</BootstrapperEnabled>
+  </PropertyGroup>
+  <PropertyGroup Condition=" '$(Configuration)|$(Platform)' == 'Debug|AnyCPU' ">
+    <DebugSymbols>true</DebugSymbols>
+    <DebugType>full</DebugType>
+    <Optimize>false</Optimize>
+    <OutputPath>bin\Debug\</OutputPath>
+    <DefineConstants>DEBUG;TRACE</DefineConstants>
+    <ErrorReport>prompt</ErrorReport>
+    <WarningLevel>4</WarningLevel>
+    <Prefer32Bit>false</Prefer32Bit>
+  </PropertyGroup>
+  <PropertyGroup Condition=" '$(Configuration)|$(Platform)' == 'Release|AnyCPU' ">
+    <DebugType>pdbonly</DebugType>
+    <Optimize>true</Optimize>
+    <OutputPath>bin\Release\</OutputPath>
+    <DefineConstants>TRACE</DefineConstants>
+    <ErrorReport>prompt</ErrorReport>
+    <WarningLevel>4</WarningLevel>
+    <RunCodeAnalysis>false</RunCodeAnalysis>
+    <Prefer32Bit>false</Prefer32Bit>
+    <DeployExtension>False</DeployExtension>
+  </PropertyGroup>
+  <ItemGroup>
+    <Reference Include="Microsoft.CSharp" />
+    <Reference Include="Microsoft.VisualStudio.ComponentModelHost, Version=12.0.0.0, Culture=neutral, PublicKeyToken=b03f5f7f11d50a3a, processorArchitecture=MSIL">
+      <SpecificVersion>False</SpecificVersion>
+      <HintPath>..\lib\Microsoft.VisualStudio.ComponentModelHost.dll</HintPath>
+    </Reference>
+    <Reference Include="Microsoft.VisualStudio.CoreUtility, Version=12.0.0.0, Culture=neutral, PublicKeyToken=b03f5f7f11d50a3a, processorArchitecture=MSIL">
+      <SpecificVersion>False</SpecificVersion>
+      <HintPath>..\lib\Microsoft.VisualStudio.CoreUtility.dll</HintPath>
+    </Reference>
+    <Reference Include="Microsoft.VisualStudio.Editor, Version=12.0.0.0, Culture=neutral, PublicKeyToken=b03f5f7f11d50a3a, processorArchitecture=MSIL">
+      <SpecificVersion>False</SpecificVersion>
+      <HintPath>..\lib\Microsoft.VisualStudio.Editor.dll</HintPath>
+    </Reference>
+    <Reference Include="Microsoft.VisualStudio.OLE.Interop, Version=7.1.40304.0, Culture=neutral, PublicKeyToken=b03f5f7f11d50a3a">
+      <SpecificVersion>False</SpecificVersion>
+      <HintPath>..\lib\Microsoft.VisualStudio.OLE.Interop.dll</HintPath>
+    </Reference>
+    <Reference Include="Microsoft.VisualStudio.Package.LanguageService.10.0, Version=10.0.0.0, Culture=neutral, PublicKeyToken=b03f5f7f11d50a3a, processorArchitecture=MSIL">
+      <SpecificVersion>False</SpecificVersion>
+      <HintPath>..\lib\Microsoft.VisualStudio.Package.LanguageService.10.0.dll</HintPath>
+    </Reference>
+    <Reference Include="Microsoft.VisualStudio.Shell.11.0, Version=14.0.0.0, Culture=neutral, PublicKeyToken=b03f5f7f11d50a3a, processorArchitecture=MSIL">
+      <SpecificVersion>False</SpecificVersion>
+      <HintPath>..\lib\Microsoft.VisualStudio.Shell.11.0.dll</HintPath>
+    </Reference>
+    <Reference Include="Microsoft.VisualStudio.Shell.Immutable.10.0, Version=10.0.0.0, Culture=neutral, PublicKeyToken=b03f5f7f11d50a3a, processorArchitecture=MSIL">
+      <SpecificVersion>False</SpecificVersion>
+      <HintPath>..\lib\Microsoft.VisualStudio.Shell.Immutable.10.0.dll</HintPath>
+    </Reference>
+    <Reference Include="Microsoft.VisualStudio.Shell.Immutable.11.0, Version=11.0.0.0, Culture=neutral, PublicKeyToken=b03f5f7f11d50a3a, processorArchitecture=MSIL">
+      <SpecificVersion>False</SpecificVersion>
+      <HintPath>..\lib\Microsoft.VisualStudio.Shell.Immutable.11.0.dll</HintPath>
+    </Reference>
+    <Reference Include="Microsoft.VisualStudio.Shell.Interop, Version=7.1.40304.0, Culture=neutral, PublicKeyToken=b03f5f7f11d50a3a">
+      <SpecificVersion>False</SpecificVersion>
+      <HintPath>..\lib\Microsoft.VisualStudio.Shell.Interop.dll</HintPath>
+    </Reference>
+    <Reference Include="Microsoft.VisualStudio.Shell.Interop.10.0, Version=10.0.0.0, Culture=neutral, PublicKeyToken=b03f5f7f11d50a3a, processorArchitecture=MSIL">
+      <SpecificVersion>False</SpecificVersion>
+      <EmbedInteropTypes>True</EmbedInteropTypes>
+      <HintPath>..\lib\Microsoft.VisualStudio.Shell.Interop.10.0.dll</HintPath>
+    </Reference>
+    <Reference Include="Microsoft.VisualStudio.Shell.Interop.11.0, Version=11.0.0.0, Culture=neutral, PublicKeyToken=b03f5f7f11d50a3a, processorArchitecture=MSIL">
+      <SpecificVersion>False</SpecificVersion>
+      <EmbedInteropTypes>True</EmbedInteropTypes>
+      <HintPath>..\lib\Microsoft.VisualStudio.Shell.Interop.11.0.dll</HintPath>
+    </Reference>
+    <Reference Include="Microsoft.VisualStudio.Shell.Interop.8.0, Version=8.0.0.0, Culture=neutral, PublicKeyToken=b03f5f7f11d50a3a">
+      <SpecificVersion>False</SpecificVersion>
+      <HintPath>..\lib\Microsoft.VisualStudio.Shell.Interop.8.0.dll</HintPath>
+    </Reference>
+    <Reference Include="Microsoft.VisualStudio.Shell.Interop.9.0, Version=9.0.0.0, Culture=neutral, PublicKeyToken=b03f5f7f11d50a3a">
+      <SpecificVersion>False</SpecificVersion>
+      <HintPath>..\lib\Microsoft.VisualStudio.Shell.Interop.9.0.dll</HintPath>
+    </Reference>
+    <Reference Include="Microsoft.VisualStudio.Text.Data, Version=12.0.0.0, Culture=neutral, PublicKeyToken=b03f5f7f11d50a3a, processorArchitecture=MSIL">
+      <SpecificVersion>False</SpecificVersion>
+      <HintPath>..\lib\Microsoft.VisualStudio.Text.Data.dll</HintPath>
+    </Reference>
+    <Reference Include="Microsoft.VisualStudio.Text.UI, Version=12.0.0.0, Culture=neutral, PublicKeyToken=b03f5f7f11d50a3a, processorArchitecture=MSIL">
+      <SpecificVersion>False</SpecificVersion>
+      <HintPath>..\lib\Microsoft.VisualStudio.Text.UI.dll</HintPath>
+    </Reference>
+    <Reference Include="Microsoft.VisualStudio.Text.UI.Wpf, Version=12.0.0.0, Culture=neutral, PublicKeyToken=b03f5f7f11d50a3a, processorArchitecture=MSIL">
+      <SpecificVersion>False</SpecificVersion>
+      <HintPath>..\lib\Microsoft.VisualStudio.Text.UI.Wpf.dll</HintPath>
+    </Reference>
+    <Reference Include="Microsoft.VisualStudio.TextManager.Interop, Version=7.1.40304.0, Culture=neutral, PublicKeyToken=b03f5f7f11d50a3a">
+      <SpecificVersion>False</SpecificVersion>
+      <HintPath>..\lib\Microsoft.VisualStudio.TextManager.Interop.dll</HintPath>
+    </Reference>
+    <Reference Include="PresentationCore" />
+    <Reference Include="PresentationFramework" />
+    <Reference Include="System" />
+    <Reference Include="System.Configuration" />
+    <Reference Include="System.Design" />
+    <Reference Include="System.Drawing" />
+    <Reference Include="System.Windows.Interactivity">
+      <HintPath>..\lib\System.Windows.Interactivity.dll</HintPath>
+    </Reference>
+    <Reference Include="System.Xaml" />
+    <Reference Include="System.Xml" />
+    <Reference Include="System.Xml.Linq">
+      <RequiredTargetFramework>3.5</RequiredTargetFramework>
+    </Reference>
+    <Reference Include="WindowsBase">
+      <RequiredTargetFramework>3.0</RequiredTargetFramework>
+    </Reference>
+  </ItemGroup>
+  <ItemGroup>
+    <COMReference Include="EnvDTE">
+      <Guid>{80CC9F66-E7D8-4DDD-85B6-D9E6CD0E93E2}</Guid>
+      <VersionMajor>8</VersionMajor>
+      <VersionMinor>0</VersionMinor>
+      <Lcid>0</Lcid>
+      <WrapperTool>primary</WrapperTool>
+      <Isolated>False</Isolated>
+      <EmbedInteropTypes>False</EmbedInteropTypes>
+    </COMReference>
+    <COMReference Include="EnvDTE80">
+      <Guid>{1A31287A-4D7D-413E-8E32-3B374931BD89}</Guid>
+      <VersionMajor>8</VersionMajor>
+      <VersionMinor>0</VersionMinor>
+      <Lcid>0</Lcid>
+      <WrapperTool>primary</WrapperTool>
+      <Isolated>False</Isolated>
+      <EmbedInteropTypes>False</EmbedInteropTypes>
+    </COMReference>
+  </ItemGroup>
+  <ItemGroup>
+    <Compile Include="..\GlobalAssemblyInfo.cs">
+      <Link>Properties\GlobalAssemblyInfo.cs</Link>
+    </Compile>
+    <None Include="..\CodeMaid.snk">
+      <Link>Properties\CodeMaid.snk</Link>
+    </None>
+    <Compile Include="Helpers\CodeMaidSettingsProvider.cs" />
+    <Compile Include="Helpers\ActiveDocumentRestorer.cs" />
+    <Compile Include="Helpers\CachedSetting.cs" />
+    <Compile Include="Helpers\CachedSettingSet.cs" />
+    <Compile Include="Helpers\CommandHelper.cs" />
+    <Compile Include="Helpers\DocumentExtensions.cs" />
+    <Compile Include="Helpers\MemberTypeSetting.cs" />
+    <Compile Include="Helpers\MemberTypeSettingHelper.cs" />
+    <Compile Include="Helpers\ProjectItemExtensions.cs" />
+    <Compile Include="Helpers\SettingsContextHelper.cs" />
+    <Compile Include="Helpers\TextDocumentExtensions.cs" />
+    <Compile Include="Integration\Commands\RemoveRegionCommand.cs" />
+    <Compile Include="Integration\Commands\SettingCleanupOnSaveCommand.cs" />
+    <Compile Include="Integration\Commands\SortLinesCommand.cs" />
+    <Compile Include="Logic\Cleaning\RemoveRegionLogic.cs" />
+    <Compile Include="Logic\Formatting\CommentFormatLogic.cs" />
+    <Compile Include="Logic\Reorganizing\CodeReorganizationAvailabilityLogic.cs" />
+    <Compile Include="Logic\Reorganizing\GenerateRegionLogic.cs" />
+    <Compile Include="Logic\Reorganizing\RegionComparerByName.cs" />
+    <Compile Include="Model\Comments\CommentLine.cs" />
+    <Compile Include="Model\Comments\CommentLineXml.cs" />
+    <Compile Include="Model\Comments\ICommentLine.cs" />
+    <Compile Include="Model\Comments\CodeComment.cs" />
+    <Compile Include="Helpers\CodeCommentHelper.cs" />
+    <Compile Include="Helpers\CodeElementHelper.cs" />
+    <Compile Include="Helpers\CodeItemNameComparer.cs" />
+    <Compile Include="Helpers\CodeItemParentExtensions.cs" />
+    <Compile Include="Helpers\CodeItemTypeComparer.cs" />
+    <Compile Include="Helpers\EditPointExtensions.cs" />
+    <Compile Include="Helpers\EnumHelper.cs" />
+    <Compile Include="Helpers\ExplicitInterfaceImplementationHelper.cs" />
+    <Compile Include="Helpers\OutputWindowHelper.cs" />
+    <Compile Include="Helpers\PropertyInfoHelper.cs" />
+    <Compile Include="Helpers\SolutionHelper.cs" />
+    <Compile Include="Helpers\TextDocumentHelper.cs" />
+    <Compile Include="Helpers\CursorPositionRestorer.cs" />
+    <Compile Include="Helpers\TypeFormatHelper.cs" />
+    <Compile Include="Helpers\UIHierarchyHelper.cs" />
+    <Compile Include="Helpers\UndoTransactionHelper.cs" />
+    <Compile Include="Integration\Commands\AboutCommand.cs" />
+    <Compile Include="Integration\Commands\BaseCommand.cs" />
+    <Compile Include="Integration\Commands\BuildProgressToolWindowCommand.cs" />
+    <Compile Include="Integration\Commands\CleanupActiveCodeCommand.cs" />
+    <Compile Include="Integration\Commands\CleanupAllCodeCommand.cs" />
+    <Compile Include="Integration\Commands\CleanupOpenCodeCommand.cs" />
+    <Compile Include="Integration\Commands\CleanupSelectedCodeCommand.cs" />
+    <Compile Include="Integration\Commands\CloseAllReadOnlyCommand.cs" />
+    <Compile Include="Integration\Commands\CollapseAllSolutionExplorerCommand.cs" />
+    <Compile Include="Integration\Commands\CollapseSelectedSolutionExplorerCommand.cs" />
+    <Compile Include="Integration\Commands\OptionsCommand.cs" />
+    <Compile Include="Integration\Commands\CommentFormatCommand.cs" />
+    <Compile Include="Integration\Commands\FindInSolutionExplorerCommand.cs" />
+    <Compile Include="Integration\Commands\JoinLinesCommand.cs" />
+    <Compile Include="Integration\Commands\ReadOnlyToggleCommand.cs" />
+    <Compile Include="Integration\Commands\ReorganizeActiveCodeCommand.cs" />
+    <Compile Include="Integration\Commands\SpadeOptionsCommand.cs" />
+    <Compile Include="Integration\Commands\SpadeContextDeleteCommand.cs" />
+    <Compile Include="Integration\Commands\SpadeContextFindReferencesCommand.cs" />
+    <Compile Include="Integration\Commands\SpadeContextRemoveRegionCommand.cs" />
+    <Compile Include="Integration\Commands\SpadeSortOrderAlphaCommand.cs" />
+    <Compile Include="Integration\Commands\SpadeSortOrderFileCommand.cs" />
+    <Compile Include="Integration\Commands\SpadeSortOrderTypeCommand.cs" />
+    <Compile Include="Integration\Commands\SpadeRefreshCommand.cs" />
+    <Compile Include="Integration\Commands\SpadeToolWindowCommand.cs" />
+    <Compile Include="Integration\Commands\SwitchFileCommand.cs" />
+    <Compile Include="Integration\Events\BaseEventListener.cs" />
+    <Compile Include="Integration\Events\BuildProgressEventListener.cs" />
+    <Compile Include="Integration\Events\DocumentEventListener.cs" />
+    <Compile Include="Integration\Events\RunningDocumentTableEventListener.cs" />
+    <Compile Include="Integration\Events\ShellEventListener.cs" />
+    <Compile Include="Integration\Events\SolutionEventListener.cs" />
+    <Compile Include="Integration\Events\TextEditorEventListener.cs" />
+    <Compile Include="Integration\Events\WindowEventListener.cs" />
+    <Compile Include="Integration\GuidList.cs" />
+    <Compile Include="Integration\PkgCmdIDList.cs" />
+    <Compile Include="Integration\ProvideBindingPathAttribute.cs" />
+    <Compile Include="Logic\Cleaning\InsertBlankLinePaddingLogic.cs" />
+    <Compile Include="Logic\Cleaning\CodeCleanupAvailabilityLogic.cs" />
+    <Compile Include="Logic\Cleaning\CodeCleanupManager.cs" />
+    <Compile Include="Logic\Cleaning\InsertExplicitAccessModifierLogic.cs" />
+    <Compile Include="Logic\Cleaning\InsertWhitespaceLogic.cs" />
+    <Compile Include="Logic\Cleaning\RemoveWhitespaceLogic.cs" />
+    <Compile Include="Logic\Cleaning\UpdateLogic.cs" />
+    <Compile Include="Logic\Cleaning\UsingStatementCleanupLogic.cs" />
+    <Compile Include="Logic\Digging\OutliningSynchronizationManager.cs" />
+    <Compile Include="Logic\Reorganizing\CodeReorganizationManager.cs" />
+    <Compile Include="Model\CodeItems\BaseCodeItem.cs" />
+    <Compile Include="Model\CodeItems\BaseCodeItemElement.cs" />
+    <Compile Include="Model\CodeItems\BaseCodeItemElementParent.cs" />
+    <Compile Include="Model\CodeItems\CodeItemClass.cs" />
+    <Compile Include="Model\CodeItems\CodeItemDelegate.cs" />
+    <Compile Include="Model\CodeItems\CodeItemEnum.cs" />
+    <Compile Include="Model\CodeItems\CodeItemEvent.cs" />
+    <Compile Include="Model\CodeItems\CodeItemField.cs" />
+    <Compile Include="Model\CodeItems\CodeItemInterface.cs" />
+    <Compile Include="Model\CodeItems\CodeItemMethod.cs" />
+    <Compile Include="Model\CodeItems\CodeItemNamespace.cs" />
+    <Compile Include="Model\CodeItems\CodeItemProperty.cs" />
+    <Compile Include="Model\CodeItems\CodeItemRegion.cs" />
+    <Compile Include="Model\CodeItems\CodeItemStruct.cs" />
+    <Compile Include="Model\CodeItems\CodeItemUsingStatement.cs" />
+    <Compile Include="Model\CodeItems\ICodeItemComplexity.cs" />
+    <Compile Include="Model\CodeItems\ICodeItemParameters.cs" />
+    <Compile Include="Model\CodeItems\SnapshotCodeItems.cs" />
+    <Compile Include="Model\CodeItems\FactoryCodeItems.cs" />
+    <Compile Include="Model\CodeItems\ICodeItem.cs" />
+    <Compile Include="Model\CodeItems\ICodeItemParent.cs" />
+    <Compile Include="Model\CodeItems\KindCodeItem.cs" />
+    <Compile Include="Model\CodeItems\SetCodeItems.cs" />
+    <Compile Include="Model\CodeModel.cs" />
+    <Compile Include="Model\CodeModelBuilder.cs" />
+    <Compile Include="Model\CodeModelCache.cs" />
+    <Compile Include="Model\CodeModelHelper.cs" />
+    <Compile Include="Model\CodeModelManager.cs" />
+    <Compile Include="Model\CodeTree\CodeTreeBuilder.cs" />
+    <Compile Include="Model\CodeTree\CodeTreeBuilderAsync.cs" />
+    <Compile Include="Model\CodeTree\CodeTreeRequest.cs" />
+    <Compile Include="Model\CodeTree\CodeSortOrder.cs" />
+    <Compile Include="CodeMaidPackage.cs" />
+    <Compile Include="Model\Comments\CommentFormatter.cs" />
+    <Compile Include="Model\Comments\CommentMatch.cs" />
+    <Compile Include="Properties\AssemblyInfo.cs" />
+    <Compile Include="Properties\Settings.Designer.cs">
+      <AutoGen>True</AutoGen>
+      <DesignTimeSharedInput>True</DesignTimeSharedInput>
+      <DependentUpon>Settings.settings</DependentUpon>
+    </Compile>
+    <Compile Include="Properties\Settings.cs">
+      <DependentUpon>Settings.settings</DependentUpon>
+    </Compile>
+    <Compile Include="UI\Converters\BooleanInverseConverter.cs" />
+    <Compile Include="UI\Converters\BooleanToVisibilityConverter.cs" />
+    <Compile Include="UI\Converters\CodeItemParentHighestComplexityConverter.cs" />
+    <Compile Include="UI\Converters\CodeItemParentMemberCountConverter.cs" />
+    <Compile Include="UI\Converters\CodeItemToImageConverter.cs" />
+    <Compile Include="UI\Converters\CodeItemToMetadataStringConverter.cs" />
+    <Compile Include="UI\Converters\DocCommentToStringConverter.cs" />
+    <Compile Include="UI\Converters\EnumDescriptionConverter.cs" />
+    <Compile Include="UI\Converters\EnumToBooleanConverter.cs" />
+    <Compile Include="UI\Converters\IntToThicknessConverter.cs" />
+    <Compile Include="UI\Converters\NameParametersToTextBlockConverter.cs" />
+    <Compile Include="UI\Converters\NullToBooleanConverter.cs" />
+    <Compile Include="UI\Converters\IsGreaterThanOrEqualToConverter.cs" />
+    <Compile Include="UI\Converters\PropertyInfoDescriptionConverter.cs" />
+    <Compile Include="UI\Converters\StringReplaceConverter.cs" />
+    <Compile Include="UI\Converters\TypeStringConverter.cs" />
+    <Compile Include="UI\DelegateCommand.cs" />
+    <Compile Include="UI\DependencyObjectExtensions.cs" />
+    <Compile Include="UI\Dialogs\About\AboutWindow.xaml.cs">
+      <DependentUpon>AboutWindow.xaml</DependentUpon>
+    </Compile>
+    <Compile Include="UI\Dialogs\CleanupProgress\CleanupProgressViewModel.cs" />
+    <Compile Include="UI\Dialogs\CleanupProgress\CleanupProgressWindow.xaml.cs">
+      <DependentUpon>CleanupProgressWindow.xaml</DependentUpon>
+    </Compile>
+    <Compile Include="UI\Dialogs\Options\Cleaning\CleaningFileTypesViewModel.cs" />
+    <Compile Include="UI\Dialogs\Options\Cleaning\CleaningGeneralViewModel.cs" />
+    <Compile Include="UI\Dialogs\Options\Cleaning\CleaningInsertViewModel.cs" />
+    <Compile Include="UI\Dialogs\Options\Cleaning\CleaningParentViewModel.cs" />
+    <Compile Include="UI\Dialogs\Options\Cleaning\CleaningRemoveViewModel.cs" />
+    <Compile Include="UI\Dialogs\Options\Cleaning\CleaningUpdateViewModel.cs" />
+    <Compile Include="UI\Dialogs\Options\Cleaning\CleaningVisualStudioViewModel.cs" />
+    <Compile Include="UI\Dialogs\Options\Finding\FindingViewModel.cs" />
+    <Compile Include="UI\Dialogs\Options\Formatting\FormattingViewModel.cs" />
+    <Compile Include="UI\Dialogs\Options\Collapsing\CollapsingViewModel.cs" />
+    <Compile Include="UI\Dialogs\Options\ISettingToOptionMapping.cs" />
+    <Compile Include="UI\Dialogs\Options\SettingToOptionMapping.cs" />
+    <Compile Include="UI\Dialogs\Options\SettingsToOptionsList.cs" />
+    <Compile Include="UI\Dialogs\Options\ThirdParty\ThirdPartyViewModel.cs" />
+    <Compile Include="UI\Dialogs\Options\Digging\DiggingViewModel.cs" />
+    <Compile Include="UI\Dialogs\Options\General\GeneralViewModel.cs" />
+    <Compile Include="UI\Dialogs\Options\OptionsPageViewModel.cs" />
+    <Compile Include="UI\Dialogs\Options\OptionsPageViewModelEnumerableExtensions.cs" />
+    <Compile Include="UI\Dialogs\Options\OptionsViewModel.cs" />
+    <Compile Include="UI\Dialogs\Options\OptionsWindow.xaml.cs">
+      <DependentUpon>OptionsWindow.xaml</DependentUpon>
+    </Compile>
+    <Compile Include="UI\Dialogs\Options\Progressing\ProgressingViewModel.cs" />
+    <Compile Include="UI\Dialogs\Options\Reorganizing\ReorganizingRegionsViewModel.cs" />
+    <Compile Include="UI\Dialogs\Options\Reorganizing\ReorganizingTypesViewModel.cs" />
+    <Compile Include="UI\Dialogs\Options\Reorganizing\ReorganizingParentViewModel.cs" />
+    <Compile Include="UI\Dialogs\Options\Reorganizing\ReorganizingGeneralViewModel.cs" />
+    <Compile Include="UI\Dialogs\Options\Switching\SwitchingViewModel.cs" />
+    <Compile Include="UI\Dialogs\Prompts\YesNoPromptViewModel.cs" />
+    <Compile Include="UI\Dialogs\Prompts\YesNoPromptWindow.xaml.cs">
+      <DependentUpon>YesNoPromptWindow.xaml</DependentUpon>
+    </Compile>
+    <Compile Include="UI\DragDropAttachedProperties.cs" />
+    <Compile Include="UI\EditableTextBlock.xaml.cs">
+      <DependentUpon>EditableTextBlock.xaml</DependentUpon>
+    </Compile>
+    <Compile Include="UI\Enumerations\DropPosition.cs" />
+    <Compile Include="UI\Enumerations\NoneEmptyAll.cs" />
+    <Compile Include="UI\Enumerations\AskYesNo.cs" />
+    <Compile Include="UI\Enumerations\IconSetMode.cs" />
+    <Compile Include="UI\Enumerations\ThemeMode.cs" />
+    <Compile Include="UI\ListBoxReorderBehavior.cs" />
+    <Compile Include="UI\NotifiesOnAttribute.cs" />
+    <Compile Include="UI\ThemeManager.cs" />
+    <Compile Include="UI\ToolWindows\BuildProgress\BuildProgressToolWindow.cs" />
+    <Compile Include="UI\ToolWindows\BuildProgress\BuildProgressView.xaml.cs">
+      <DependentUpon>BuildProgressView.xaml</DependentUpon>
+    </Compile>
+    <Compile Include="UI\ToolWindows\BuildProgress\BuildProgressViewModel.cs" />
+    <Compile Include="UI\ToolWindows\Spade\CodeItemTemplateSelector.cs" />
+    <Compile Include="UI\ToolWindows\Spade\CodeItemToolTipTemplateSelector.cs" />
+    <Compile Include="UI\ToolWindows\Spade\MemberSearchTask.cs" />
+    <Compile Include="UI\ToolWindows\Spade\SpadeToolWindow.cs" />
+    <Compile Include="UI\ToolWindows\Spade\SpadeView.xaml.cs">
+      <DependentUpon>SpadeView.xaml</DependentUpon>
+    </Compile>
+    <Compile Include="UI\ToolWindows\Spade\SpadeViewModel.cs" />
+    <Compile Include="UI\TreeViewBindableSelectedItemBehavior.cs" />
+    <Compile Include="UI\Bindable.cs" />
+    <Compile Include="UI\WindowAttachedProperties.cs" />
+    <Compile Include="VSPackage.Designer.cs">
+      <AutoGen>True</AutoGen>
+      <DesignTime>True</DesignTime>
+      <DependentUpon>VSPackage.resx</DependentUpon>
+    </Compile>
+  </ItemGroup>
+  <ItemGroup>
+    <EmbeddedResource Include="VSPackage.resx">
+      <MergeWithCTO>true</MergeWithCTO>
+      <Generator>ResXFileCodeGenerator</Generator>
+      <LastGenOutput>VSPackage.Designer.cs</LastGenOutput>
+      <SubType>Designer</SubType>
+    </EmbeddedResource>
+  </ItemGroup>
+  <ItemGroup>
+    <VSCTCompile Include="CodeMaid.vsct">
+      <ResourceName>1000</ResourceName>
+      <SubType>Designer</SubType>
+    </VSCTCompile>
+  </ItemGroup>
+  <ItemGroup>
+    <None Include="app.config">
+      <SubType>Designer</SubType>
+    </None>
+  </ItemGroup>
+  <ItemGroup>
+    <Resource Include="UI\ToolWindows\Spade\Images\VS2012_Dark\Class.png" />
+    <Resource Include="UI\ToolWindows\Spade\Images\VS2012_Dark\Class_Friend.png" />
+    <Resource Include="UI\ToolWindows\Spade\Images\VS2012_Dark\Class_Private.png" />
+    <Resource Include="UI\ToolWindows\Spade\Images\VS2012_Dark\Class_Protected.png" />
+    <Resource Include="UI\ToolWindows\Spade\Images\VS2012_Dark\Constant.png" />
+    <Resource Include="UI\ToolWindows\Spade\Images\VS2012_Dark\Constant_Friend.png" />
+    <Resource Include="UI\ToolWindows\Spade\Images\VS2012_Dark\Constant_Private.png" />
+    <Resource Include="UI\ToolWindows\Spade\Images\VS2012_Dark\Constant_Protected.png" />
+    <Resource Include="UI\ToolWindows\Spade\Images\VS2012_Dark\Delegate.png" />
+    <Resource Include="UI\ToolWindows\Spade\Images\VS2012_Dark\Delegate_Friend.png" />
+    <Resource Include="UI\ToolWindows\Spade\Images\VS2012_Dark\Delegate_Private.png" />
+    <Resource Include="UI\ToolWindows\Spade\Images\VS2012_Dark\Delegate_Protected.png" />
+    <Resource Include="UI\ToolWindows\Spade\Images\VS2012_Dark\Enum.png" />
+    <Resource Include="UI\ToolWindows\Spade\Images\VS2012_Dark\EnumItem.png" />
+    <Resource Include="UI\ToolWindows\Spade\Images\VS2012_Dark\EnumItem_Friend.png" />
+    <Resource Include="UI\ToolWindows\Spade\Images\VS2012_Dark\EnumItem_Private.png" />
+    <Resource Include="UI\ToolWindows\Spade\Images\VS2012_Dark\EnumItem_Protected.png" />
+    <Resource Include="UI\ToolWindows\Spade\Images\VS2012_Dark\Enum_Friend.png" />
+    <Resource Include="UI\ToolWindows\Spade\Images\VS2012_Dark\Enum_Private.png" />
+    <Resource Include="UI\ToolWindows\Spade\Images\VS2012_Dark\Enum_Protected.png" />
+    <Resource Include="UI\ToolWindows\Spade\Images\VS2012_Dark\Event.png" />
+    <Resource Include="UI\ToolWindows\Spade\Images\VS2012_Dark\Event_Friend.png" />
+    <Resource Include="UI\ToolWindows\Spade\Images\VS2012_Dark\Event_Private.png" />
+    <Resource Include="UI\ToolWindows\Spade\Images\VS2012_Dark\Event_Protected.png" />
+    <Resource Include="UI\ToolWindows\Spade\Images\VS2012_Dark\Field.png" />
+    <Resource Include="UI\ToolWindows\Spade\Images\VS2012_Dark\Field_Friend.png" />
+    <Resource Include="UI\ToolWindows\Spade\Images\VS2012_Dark\Field_Private.png" />
+    <Resource Include="UI\ToolWindows\Spade\Images\VS2012_Dark\Field_Protected.png" />
+    <Resource Include="UI\ToolWindows\Spade\Images\VS2012_Dark\Interface.png" />
+    <Resource Include="UI\ToolWindows\Spade\Images\VS2012_Dark\Interface_Friend.png" />
+    <Resource Include="UI\ToolWindows\Spade\Images\VS2012_Dark\Interface_Private.png" />
+    <Resource Include="UI\ToolWindows\Spade\Images\VS2012_Dark\Interface_Protected.png" />
+    <Resource Include="UI\ToolWindows\Spade\Images\VS2012_Dark\Method.png" />
+    <Resource Include="UI\ToolWindows\Spade\Images\VS2012_Dark\MethodConstructor.png" />
+    <Resource Include="UI\ToolWindows\Spade\Images\VS2012_Dark\MethodConstructor_Friend.png" />
+    <Resource Include="UI\ToolWindows\Spade\Images\VS2012_Dark\MethodConstructor_Private.png" />
+    <Resource Include="UI\ToolWindows\Spade\Images\VS2012_Dark\MethodConstructor_Protected.png" />
+    <Resource Include="UI\ToolWindows\Spade\Images\VS2012_Dark\MethodDestructor.png" />
+    <Resource Include="UI\ToolWindows\Spade\Images\VS2012_Dark\MethodDestructor_Friend.png" />
+    <Resource Include="UI\ToolWindows\Spade\Images\VS2012_Dark\MethodDestructor_Private.png" />
+    <Resource Include="UI\ToolWindows\Spade\Images\VS2012_Dark\MethodDestructor_Protected.png" />
+    <Resource Include="UI\ToolWindows\Spade\Images\VS2012_Dark\Method_Friend.png" />
+    <Resource Include="UI\ToolWindows\Spade\Images\VS2012_Dark\Method_Private.png" />
+    <Resource Include="UI\ToolWindows\Spade\Images\VS2012_Dark\Method_Protected.png" />
+    <Resource Include="UI\ToolWindows\Spade\Images\VS2012_Dark\Property.png" />
+    <Resource Include="UI\ToolWindows\Spade\Images\VS2012_Dark\Property_Friend.png" />
+    <Resource Include="UI\ToolWindows\Spade\Images\VS2012_Dark\Property_Private.png" />
+    <Resource Include="UI\ToolWindows\Spade\Images\VS2012_Dark\Property_Protected.png" />
+    <Resource Include="UI\ToolWindows\Spade\Images\VS2012_Dark\Region.png" />
+    <Resource Include="UI\ToolWindows\Spade\Images\VS2012_Dark\Structure.png" />
+    <Resource Include="UI\ToolWindows\Spade\Images\VS2012_Dark\Structure_Friend.png" />
+    <Resource Include="UI\ToolWindows\Spade\Images\VS2012_Dark\Structure_Private.png" />
+    <Resource Include="UI\ToolWindows\Spade\Images\VS2012_Dark\Structure_Protected.png" />
+    <Resource Include="UI\ToolWindows\Spade\Images\VS2012_Light\Class.png" />
+    <Resource Include="UI\ToolWindows\Spade\Images\VS2012_Light\Class_Friend.png" />
+    <Resource Include="UI\ToolWindows\Spade\Images\VS2012_Light\Class_Private.png" />
+    <Resource Include="UI\ToolWindows\Spade\Images\VS2012_Light\Class_Protected.png" />
+    <Resource Include="UI\ToolWindows\Spade\Images\VS2012_Light\Constant.png" />
+    <Resource Include="UI\ToolWindows\Spade\Images\VS2012_Light\Constant_Friend.png" />
+    <Resource Include="UI\ToolWindows\Spade\Images\VS2012_Light\Constant_Private.png" />
+    <Resource Include="UI\ToolWindows\Spade\Images\VS2012_Light\Constant_Protected.png" />
+    <Resource Include="UI\ToolWindows\Spade\Images\VS2012_Light\Delegate.png" />
+    <Resource Include="UI\ToolWindows\Spade\Images\VS2012_Light\Delegate_Friend.png" />
+    <Resource Include="UI\ToolWindows\Spade\Images\VS2012_Light\Delegate_Private.png" />
+    <Resource Include="UI\ToolWindows\Spade\Images\VS2012_Light\Delegate_Protected.png" />
+    <Resource Include="UI\ToolWindows\Spade\Images\VS2012_Light\Enum.png" />
+    <Resource Include="UI\ToolWindows\Spade\Images\VS2012_Light\EnumItem.png" />
+    <Resource Include="UI\ToolWindows\Spade\Images\VS2012_Light\EnumItem_Friend.png" />
+    <Resource Include="UI\ToolWindows\Spade\Images\VS2012_Light\EnumItem_Private.png" />
+    <Resource Include="UI\ToolWindows\Spade\Images\VS2012_Light\EnumItem_Protected.png" />
+    <Resource Include="UI\ToolWindows\Spade\Images\VS2012_Light\Enum_Friend.png" />
+    <Resource Include="UI\ToolWindows\Spade\Images\VS2012_Light\Enum_Private.png" />
+    <Resource Include="UI\ToolWindows\Spade\Images\VS2012_Light\Enum_Protected.png" />
+    <Resource Include="UI\ToolWindows\Spade\Images\VS2012_Light\Event.png" />
+    <Resource Include="UI\ToolWindows\Spade\Images\VS2012_Light\Event_Friend.png" />
+    <Resource Include="UI\ToolWindows\Spade\Images\VS2012_Light\Event_Private.png" />
+    <Resource Include="UI\ToolWindows\Spade\Images\VS2012_Light\Event_Protected.png" />
+    <Resource Include="UI\ToolWindows\Spade\Images\VS2012_Light\Field.png" />
+    <Resource Include="UI\ToolWindows\Spade\Images\VS2012_Light\Field_Friend.png" />
+    <Resource Include="UI\ToolWindows\Spade\Images\VS2012_Light\Field_Private.png" />
+    <Resource Include="UI\ToolWindows\Spade\Images\VS2012_Light\Field_Protected.png" />
+    <Resource Include="UI\ToolWindows\Spade\Images\VS2012_Light\Interface.png" />
+    <Resource Include="UI\ToolWindows\Spade\Images\VS2012_Light\Interface_Friend.png" />
+    <Resource Include="UI\ToolWindows\Spade\Images\VS2012_Light\Interface_Private.png" />
+    <Resource Include="UI\ToolWindows\Spade\Images\VS2012_Light\Interface_Protected.png" />
+    <Resource Include="UI\ToolWindows\Spade\Images\VS2012_Light\Method.png" />
+    <Resource Include="UI\ToolWindows\Spade\Images\VS2012_Light\MethodConstructor.png" />
+    <Resource Include="UI\ToolWindows\Spade\Images\VS2012_Light\MethodConstructor_Friend.png" />
+    <Resource Include="UI\ToolWindows\Spade\Images\VS2012_Light\MethodConstructor_Private.png" />
+    <Resource Include="UI\ToolWindows\Spade\Images\VS2012_Light\MethodConstructor_Protected.png" />
+    <Resource Include="UI\ToolWindows\Spade\Images\VS2012_Light\MethodDestructor.png" />
+    <Resource Include="UI\ToolWindows\Spade\Images\VS2012_Light\MethodDestructor_Friend.png" />
+    <Resource Include="UI\ToolWindows\Spade\Images\VS2012_Light\MethodDestructor_Private.png" />
+    <Resource Include="UI\ToolWindows\Spade\Images\VS2012_Light\MethodDestructor_Protected.png" />
+    <Resource Include="UI\ToolWindows\Spade\Images\VS2012_Light\Method_Friend.png" />
+    <Resource Include="UI\ToolWindows\Spade\Images\VS2012_Light\Method_Private.png" />
+    <Resource Include="UI\ToolWindows\Spade\Images\VS2012_Light\Method_Protected.png" />
+    <Resource Include="UI\ToolWindows\Spade\Images\VS2012_Light\Property.png" />
+    <Resource Include="UI\ToolWindows\Spade\Images\VS2012_Light\Property_Friend.png" />
+    <Resource Include="UI\ToolWindows\Spade\Images\VS2012_Light\Property_Private.png" />
+    <Resource Include="UI\ToolWindows\Spade\Images\VS2012_Light\Property_Protected.png" />
+    <Resource Include="UI\ToolWindows\Spade\Images\VS2012_Light\Region.png" />
+    <Resource Include="UI\ToolWindows\Spade\Images\VS2012_Light\Structure.png" />
+    <Resource Include="UI\ToolWindows\Spade\Images\VS2012_Light\Structure_Friend.png" />
+    <Resource Include="UI\ToolWindows\Spade\Images\VS2012_Light\Structure_Private.png" />
+    <Resource Include="UI\ToolWindows\Spade\Images\VS2012_Light\Structure_Protected.png" />
+    <Resource Include="UI\ToolWindows\Spade\Images\VS2010\EnumItem.png" />
+    <Resource Include="UI\ToolWindows\Spade\Images\VS2010\EnumItem_Friend.png" />
+    <Resource Include="UI\ToolWindows\Spade\Images\VS2010\EnumItem_Private.png" />
+    <Resource Include="UI\ToolWindows\Spade\Images\VS2010\EnumItem_Protected.png" />
+    <Resource Include="UI\ToolWindows\Spade\Images\VS2010\Class.png" />
+    <Resource Include="UI\ToolWindows\Spade\Images\VS2010\Class_Friend.png" />
+    <Resource Include="UI\ToolWindows\Spade\Images\VS2010\Class_Private.png" />
+    <Resource Include="UI\ToolWindows\Spade\Images\VS2010\Class_Protected.png" />
+    <Resource Include="UI\ToolWindows\Spade\Images\VS2010\Constant.png" />
+    <Resource Include="UI\ToolWindows\Spade\Images\VS2010\Constant_Friend.png" />
+    <Resource Include="UI\ToolWindows\Spade\Images\VS2010\Constant_Private.png" />
+    <Resource Include="UI\ToolWindows\Spade\Images\VS2010\Constant_Protected.png" />
+    <Resource Include="UI\ToolWindows\Spade\Images\VS2010\Delegate.png" />
+    <Resource Include="UI\ToolWindows\Spade\Images\VS2010\Delegate_Friend.png" />
+    <Resource Include="UI\ToolWindows\Spade\Images\VS2010\Delegate_Private.png" />
+    <Resource Include="UI\ToolWindows\Spade\Images\VS2010\Delegate_Protected.png" />
+    <Resource Include="UI\ToolWindows\Spade\Images\VS2010\Enum.png" />
+    <Resource Include="UI\ToolWindows\Spade\Images\VS2010\Enum_Friend.png" />
+    <Resource Include="UI\ToolWindows\Spade\Images\VS2010\Enum_Private.png" />
+    <Resource Include="UI\ToolWindows\Spade\Images\VS2010\Enum_Protected.png" />
+    <Resource Include="UI\ToolWindows\Spade\Images\VS2010\Event.png" />
+    <Resource Include="UI\ToolWindows\Spade\Images\VS2010\Event_Friend.png" />
+    <Resource Include="UI\ToolWindows\Spade\Images\VS2010\Event_Private.png" />
+    <Resource Include="UI\ToolWindows\Spade\Images\VS2010\Event_Protected.png" />
+    <Resource Include="UI\ToolWindows\Spade\Images\VS2010\Field.png" />
+    <Resource Include="UI\ToolWindows\Spade\Images\VS2010\Field_Friend.png" />
+    <Resource Include="UI\ToolWindows\Spade\Images\VS2010\Field_Private.png" />
+    <Resource Include="UI\ToolWindows\Spade\Images\VS2010\Field_Protected.png" />
+    <Resource Include="UI\ToolWindows\Spade\Images\VS2010\Interface.png" />
+    <Resource Include="UI\ToolWindows\Spade\Images\VS2010\Interface_Friend.png" />
+    <Resource Include="UI\ToolWindows\Spade\Images\VS2010\Interface_Private.png" />
+    <Resource Include="UI\ToolWindows\Spade\Images\VS2010\Interface_Protected.png" />
+    <Resource Include="UI\ToolWindows\Spade\Images\VS2010\Method.png" />
+    <Resource Include="UI\ToolWindows\Spade\Images\VS2010\MethodConstructor.png" />
+    <Resource Include="UI\ToolWindows\Spade\Images\VS2010\MethodConstructor_Friend.png" />
+    <Resource Include="UI\ToolWindows\Spade\Images\VS2010\MethodConstructor_Private.png" />
+    <Resource Include="UI\ToolWindows\Spade\Images\VS2010\MethodConstructor_Protected.png" />
+    <Resource Include="UI\ToolWindows\Spade\Images\VS2010\MethodDestructor.png" />
+    <Resource Include="UI\ToolWindows\Spade\Images\VS2010\MethodDestructor_Friend.png" />
+    <Resource Include="UI\ToolWindows\Spade\Images\VS2010\MethodDestructor_Private.png" />
+    <Resource Include="UI\ToolWindows\Spade\Images\VS2010\MethodDestructor_Protected.png" />
+    <Resource Include="UI\ToolWindows\Spade\Images\VS2010\Method_Friend.png" />
+    <Resource Include="UI\ToolWindows\Spade\Images\VS2010\Method_Private.png" />
+    <Resource Include="UI\ToolWindows\Spade\Images\VS2010\Method_Protected.png" />
+    <Resource Include="UI\ToolWindows\Spade\Images\VS2010\Property.png" />
+    <Resource Include="UI\ToolWindows\Spade\Images\VS2010\Property_Friend.png" />
+    <Resource Include="UI\ToolWindows\Spade\Images\VS2010\Property_Private.png" />
+    <Resource Include="UI\ToolWindows\Spade\Images\VS2010\Property_Protected.png" />
+    <Resource Include="UI\ToolWindows\Spade\Images\VS2010\Region.png" />
+    <Resource Include="UI\ToolWindows\Spade\Images\VS2010\Structure.png" />
+    <Resource Include="UI\ToolWindows\Spade\Images\VS2010\Structure_Friend.png" />
+    <Resource Include="UI\ToolWindows\Spade\Images\VS2010\Structure_Private.png" />
+    <Resource Include="UI\ToolWindows\Spade\Images\VS2010\Structure_Protected.png" />
+    <Resource Include="UI\Themes\Images\CollapsedDark.png" />
+    <Resource Include="UI\Themes\Images\ExpandedDark.png" />
+    <Resource Include="UI\Themes\Images\ExpandedLight.png" />
+    <Resource Include="UI\Themes\Images\CollapsedLight.png" />
+    <Content Include="CodeMaid.png">
+      <CopyToOutputDirectory>Always</CopyToOutputDirectory>
+      <IncludeInVSIX>true</IncludeInVSIX>
+    </Content>
+    <Content Include="CodeMaid_Large.png">
+      <CopyToOutputDirectory>Always</CopyToOutputDirectory>
+      <IncludeInVSIX>true</IncludeInVSIX>
+    </Content>
+    <Resource Include="Integration\Images\about.png" />
+    <Resource Include="Integration\Images\CodeMaid.ico" />
+    <Resource Include="Integration\Images\IDE\cleanup.bmp" />
+    <Resource Include="Integration\Images\IDE\cleanupAll.bmp" />
+    <Resource Include="Integration\Images\IDE\closeLocked.bmp" />
+    <Resource Include="Integration\Images\IDE\collapse.bmp" />
+    <Resource Include="Integration\Images\IDE\options.bmp" />
+    <Resource Include="Integration\Images\IDE\find.bmp" />
+    <Resource Include="Integration\Images\IDE\info.bmp" />
+    <Resource Include="Integration\Images\IDE\join.bmp" />
+    <Resource Include="Integration\Images\IDE\lock.bmp" />
+    <Resource Include="Integration\Images\IDE\progress.bmp" />
+    <Resource Include="Integration\Images\IDE\progressToolWindow.bmp" />
+    <Resource Include="Integration\Images\IDE\refresh.bmp" />
+    <Resource Include="Integration\Images\IDE\reorganize.bmp" />
+    <Resource Include="Integration\Images\IDE\sortAlpha.bmp" />
+    <Resource Include="Integration\Images\IDE\sortNumeric.bmp" />
+    <Resource Include="Integration\Images\IDE\sortType.bmp" />
+    <Resource Include="Integration\Images\IDE\spade.bmp" />
+    <Resource Include="Integration\Images\IDE\spadeToolWindow.bmp" />
+    <Resource Include="Integration\Images\IDE\switch.bmp" />
+    <Resource Include="Integration\Images\IDE\unlock.bmp" />
+    <Resource Include="Integration\Images\IDE\commentformat.bmp" />
+    <Resource Include="Integration\Images\IDE\removeRegion.bmp" />
+    <Content Include="lgpl-3.0.rtf">
+      <CopyToOutputDirectory>Always</CopyToOutputDirectory>
+      <IncludeInVSIX>true</IncludeInVSIX>
+    </Content>
+    <None Include="Properties\Settings.settings">
+      <Generator>PublicSettingsSingleFileGenerator</Generator>
+      <LastGenOutput>Settings.Designer.cs</LastGenOutput>
+    </None>
+    <None Include="source.extension.vsixmanifest" />
+  </ItemGroup>
+  <ItemGroup>
+    <Page Include="UI\Dialogs\About\AboutWindow.xaml">
+      <Generator>MSBuild:Compile</Generator>
+      <SubType>Designer</SubType>
+    </Page>
+    <Page Include="UI\Dialogs\CleanupProgress\CleanupProgressWindow.xaml">
+      <Generator>MSBuild:Compile</Generator>
+      <SubType>Designer</SubType>
+    </Page>
+    <Page Include="UI\Dialogs\Options\Cleaning\CleaningFileTypesDataTemplate.xaml">
+      <Generator>MSBuild:Compile</Generator>
+      <SubType>Designer</SubType>
+    </Page>
+    <Page Include="UI\Dialogs\Options\Cleaning\CleaningGeneralDataTemplate.xaml">
+      <Generator>MSBuild:Compile</Generator>
+      <SubType>Designer</SubType>
+    </Page>
+    <Page Include="UI\Dialogs\Options\Cleaning\CleaningInsertDataTemplate.xaml">
+      <Generator>MSBuild:Compile</Generator>
+      <SubType>Designer</SubType>
+    </Page>
+    <Page Include="UI\Dialogs\Options\Cleaning\CleaningParentDataTemplate.xaml">
+      <Generator>MSBuild:Compile</Generator>
+      <SubType>Designer</SubType>
+    </Page>
+    <Page Include="UI\Dialogs\Options\Cleaning\CleaningRemoveDataTemplate.xaml">
+      <Generator>MSBuild:Compile</Generator>
+      <SubType>Designer</SubType>
+    </Page>
+    <Page Include="UI\Dialogs\Options\Cleaning\CleaningUpdateDataTemplate.xaml">
+      <Generator>MSBuild:Compile</Generator>
+      <SubType>Designer</SubType>
+    </Page>
+    <Page Include="UI\Dialogs\Options\Cleaning\CleaningVisualStudioDataTemplate.xaml">
+      <Generator>MSBuild:Compile</Generator>
+      <SubType>Designer</SubType>
+    </Page>
+    <Page Include="UI\Dialogs\Options\Finding\FindingDataTemplate.xaml">
+      <SubType>Designer</SubType>
+      <Generator>MSBuild:Compile</Generator>
+    </Page>
+    <Page Include="UI\Dialogs\Options\Formatting\FormattingDataTemplate.xaml">
+      <Generator>MSBuild:Compile</Generator>
+      <SubType>Designer</SubType>
+    </Page>
+    <Page Include="UI\Dialogs\Options\Collapsing\CollapsingDataTemplate.xaml">
+      <Generator>MSBuild:Compile</Generator>
+      <SubType>Designer</SubType>
+    </Page>
+    <Page Include="UI\Dialogs\Options\ThirdParty\ThirdPartyDataTemplate.xaml">
+      <Generator>MSBuild:Compile</Generator>
+      <SubType>Designer</SubType>
+    </Page>
+    <Page Include="UI\Dialogs\Options\Digging\DiggingDataTemplate.xaml">
+      <Generator>MSBuild:Compile</Generator>
+      <SubType>Designer</SubType>
+    </Page>
+    <Page Include="UI\Dialogs\Options\General\GeneralDataTemplate.xaml">
+      <SubType>Designer</SubType>
+      <Generator>MSBuild:Compile</Generator>
+    </Page>
+    <Page Include="UI\Dialogs\Options\OptionsWindow.xaml">
+      <Generator>MSBuild:Compile</Generator>
+      <SubType>Designer</SubType>
+    </Page>
+    <Page Include="UI\Dialogs\Options\Progressing\ProgressingDataTemplate.xaml">
+      <Generator>MSBuild:Compile</Generator>
+      <SubType>Designer</SubType>
+    </Page>
+    <Page Include="UI\Dialogs\Options\Reorganizing\ReorganizingRegionsDataTemplate.xaml">
+      <Generator>MSBuild:Compile</Generator>
+      <SubType>Designer</SubType>
+    </Page>
+    <Page Include="UI\Dialogs\Options\Reorganizing\ReorganizingGeneralDataTemplate.xaml">
+      <Generator>MSBuild:Compile</Generator>
+      <SubType>Designer</SubType>
+    </Page>
+    <Page Include="UI\Dialogs\Options\Reorganizing\ReorganizingTypesDataTemplate.xaml">
+      <SubType>Designer</SubType>
+      <Generator>MSBuild:Compile</Generator>
+    </Page>
+    <Page Include="UI\Dialogs\Options\Reorganizing\ReorganizingParentDataTemplate.xaml">
+      <SubType>Designer</SubType>
+      <Generator>MSBuild:Compile</Generator>
+    </Page>
+    <Page Include="UI\Dialogs\Options\Switching\SwitchingDataTemplate.xaml">
+      <Generator>MSBuild:Compile</Generator>
+      <SubType>Designer</SubType>
+    </Page>
+    <Page Include="UI\Dialogs\Prompts\YesNoPromptWindow.xaml">
+      <SubType>Designer</SubType>
+      <Generator>MSBuild:Compile</Generator>
+    </Page>
+    <Page Include="UI\EditableTextBlock.xaml">
+      <SubType>Designer</SubType>
+      <Generator>MSBuild:Compile</Generator>
+    </Page>
+    <Page Include="UI\Themes\Buttons.xaml">
+      <Generator>MSBuild:Compile</Generator>
+      <SubType>Designer</SubType>
+    </Page>
+    <Page Include="UI\Themes\CodeMaidCoreTheme.xaml">
+      <SubType>Designer</SubType>
+      <Generator>MSBuild:Compile</Generator>
+    </Page>
+    <Page Include="UI\Themes\CodeMaidDarkTheme.xaml">
+      <SubType>Designer</SubType>
+      <Generator>MSBuild:Compile</Generator>
+    </Page>
+    <Page Include="UI\Themes\CodeMaidLightTheme.xaml">
+      <SubType>Designer</SubType>
+      <Generator>MSBuild:Compile</Generator>
+    </Page>
+    <Page Include="UI\Themes\Colors.xaml">
+      <Generator>MSBuild:Compile</Generator>
+      <SubType>Designer</SubType>
+    </Page>
+    <Page Include="UI\Themes\TreeViews.xaml">
+      <Generator>MSBuild:Compile</Generator>
+      <SubType>Designer</SubType>
+    </Page>
+    <Page Include="UI\ToolWindows\BuildProgress\BuildProgressView.xaml">
+      <Generator>MSBuild:Compile</Generator>
+      <SubType>Designer</SubType>
+    </Page>
+    <Page Include="UI\ToolWindows\Spade\CodeItemBaseTemplates.xaml">
+      <SubType>Designer</SubType>
+      <Generator>MSBuild:Compile</Generator>
+    </Page>
+    <Page Include="UI\ToolWindows\Spade\CodeItemTemplates.xaml">
+      <Generator>MSBuild:Compile</Generator>
+      <SubType>Designer</SubType>
+    </Page>
+    <Page Include="UI\ToolWindows\Spade\CodeItemToolTipTemplates.xaml">
+      <Generator>MSBuild:Compile</Generator>
+      <SubType>Designer</SubType>
+    </Page>
+    <Page Include="UI\ToolWindows\Spade\SpadeView.xaml">
+      <Generator>MSBuild:Compile</Generator>
+      <SubType>Designer</SubType>
+    </Page>
+  </ItemGroup>
+  <ItemGroup>
+    <BootstrapperPackage Include=".NETFramework,Version=v4.5">
+      <Visible>False</Visible>
+      <ProductName>Microsoft .NET Framework 4.5 %28x86 and x64%29</ProductName>
+      <Install>true</Install>
+    </BootstrapperPackage>
+    <BootstrapperPackage Include="Microsoft.Net.Framework.3.5.SP1">
+      <Visible>False</Visible>
+      <ProductName>.NET Framework 3.5 SP1</ProductName>
+      <Install>false</Install>
+    </BootstrapperPackage>
+  </ItemGroup>
+  <PropertyGroup>
+    <UseCodebase>true</UseCodebase>
+  </PropertyGroup>
+  <PropertyGroup>
+    <VisualStudioVersion Condition="'$(VisualStudioVersion)' == ''">10.0</VisualStudioVersion>
+    <VSToolsPath Condition="'$(VSToolsPath)' == ''">$(MSBuildExtensionsPath32)\Microsoft\VisualStudio\v$(VisualStudioVersion)</VSToolsPath>
+  </PropertyGroup>
+  <Import Project="$(MSBuildBinPath)\Microsoft.CSharp.targets" />
+  <Import Project="$(VSToolsPath)\VSSDK\Microsoft.VsSDK.targets" Condition="'$(VSToolsPath)' != ''" />
+  <Import Project="$(MSBuildExtensionsPath32)\Microsoft\VisualStudio\v10.0\VSSDK\Microsoft.VsSDK.targets" Condition="false" />
+  <!-- To modify your build process, add your task inside one of the targets below and uncomment it.
+       Other similar extension points exist, see Microsoft.Common.targets.
+  <Target Name="BeforeBuild">
+  </Target>
+  <Target Name="AfterBuild">
+  </Target>
+  -->
 </Project>