--- conflicted
+++ resolved
@@ -1,164 +1,149 @@
-﻿<?xml version="1.0" encoding="utf-8"?>
-<Project ToolsVersion="4.0" DefaultTargets="Build" xmlns="http://schemas.microsoft.com/developer/msbuild/2003">
-  <PropertyGroup>
-    <Configuration Condition=" '$(Configuration)' == '' ">Debug</Configuration>
-    <Platform Condition=" '$(Platform)' == '' ">AnyCPU</Platform>
-    <ProjectGuid>{27C78B2A-18BC-4CE0-BCB1-DB4C30D805BE}</ProjectGuid>
-    <OutputType>Library</OutputType>
-    <AppDesignerFolder>Properties</AppDesignerFolder>
-    <RootNamespace>SteveCadwallader.CodeMaid.UnitTests</RootNamespace>
-    <AssemblyName>SteveCadwallader.CodeMaid.UnitTests</AssemblyName>
-    <TargetFrameworkVersion>v4.5</TargetFrameworkVersion>
-    <FileAlignment>512</FileAlignment>
-    <ProjectTypeGuids>{3AC096D0-A1C2-E12C-1390-A8335801FDAB};{FAE04EC0-301F-11D3-BF4B-00C04F79EFBC}</ProjectTypeGuids>
-    <VisualStudioVersion Condition="'$(VisualStudioVersion)' == ''">10.0</VisualStudioVersion>
-    <VSToolsPath Condition="'$(VSToolsPath)' == ''">$(MSBuildExtensionsPath32)\Microsoft\VisualStudio\v$(VisualStudioVersion)</VSToolsPath>
-    <ReferencePath>$(ProgramFiles)\Common Files\microsoft shared\VSTT\$(VisualStudioVersion)\UITestExtensionPackages</ReferencePath>
-    <IsCodedUITest>False</IsCodedUITest>
-    <TestProjectType>UnitTest</TestProjectType>
-    <TargetFrameworkProfile />
-  </PropertyGroup>
-  <PropertyGroup Condition=" '$(Configuration)|$(Platform)' == 'Debug|AnyCPU' ">
-    <DebugSymbols>true</DebugSymbols>
-    <DebugType>full</DebugType>
-    <Optimize>false</Optimize>
-    <OutputPath>bin\Debug\</OutputPath>
-    <DefineConstants>DEBUG;TRACE</DefineConstants>
-    <ErrorReport>prompt</ErrorReport>
-    <WarningLevel>4</WarningLevel>
-    <Prefer32Bit>false</Prefer32Bit>
-  </PropertyGroup>
-  <PropertyGroup Condition=" '$(Configuration)|$(Platform)' == 'Release|AnyCPU' ">
-    <DebugType>pdbonly</DebugType>
-    <Optimize>true</Optimize>
-    <OutputPath>bin\Release\</OutputPath>
-    <DefineConstants>TRACE</DefineConstants>
-    <ErrorReport>prompt</ErrorReport>
-    <WarningLevel>4</WarningLevel>
-    <Prefer32Bit>false</Prefer32Bit>
-  </PropertyGroup>
-  <PropertyGroup>
-    <SignAssembly>true</SignAssembly>
-    <AssemblyOriginatorKeyFile>..\CodeMaid.snk</AssemblyOriginatorKeyFile>
-  </PropertyGroup>
-  <ItemGroup>
-    <Reference Include="Microsoft.CSharp" />
-<<<<<<< HEAD
-    <Reference Include="Microsoft.VisualStudio.OLE.Interop, Version=7.1.40304.0, Culture=neutral, PublicKeyToken=b03f5f7f11d50a3a" />
-    <Reference Include="Microsoft.VisualStudio.Shell.11.0, Version=12.0.0.0, Culture=neutral, PublicKeyToken=b03f5f7f11d50a3a, processorArchitecture=MSIL" />
-    <Reference Include="Microsoft.VisualStudio.Shell.Immutable.10.0, Version=10.0.0.0, Culture=neutral, PublicKeyToken=b03f5f7f11d50a3a, processorArchitecture=MSIL" />
-    <Reference Include="Microsoft.VisualStudio.Shell.Immutable.11.0, Version=11.0.0.0, Culture=neutral, PublicKeyToken=b03f5f7f11d50a3a, processorArchitecture=MSIL" />
-    <Reference Include="Microsoft.VisualStudio.Shell.Interop, Version=7.1.40304.0, Culture=neutral, PublicKeyToken=b03f5f7f11d50a3a" />
-=======
-    <Reference Include="Microsoft.VisualStudio.OLE.Interop, Version=7.1.40304.0, Culture=neutral, PublicKeyToken=b03f5f7f11d50a3a">
-      <SpecificVersion>False</SpecificVersion>
-    </Reference>
-    <Reference Include="Microsoft.VisualStudio.Shell.12.0, Version=12.0.0.0, Culture=neutral, PublicKeyToken=b03f5f7f11d50a3a, processorArchitecture=MSIL">
-      <SpecificVersion>False</SpecificVersion>
-    </Reference>
-    <Reference Include="Microsoft.VisualStudio.Shell.Immutable.10.0, Version=10.0.0.0, Culture=neutral, PublicKeyToken=b03f5f7f11d50a3a, processorArchitecture=MSIL">
-      <SpecificVersion>False</SpecificVersion>
-    </Reference>
-    <Reference Include="Microsoft.VisualStudio.Shell.Immutable.11.0, Version=11.0.0.0, Culture=neutral, PublicKeyToken=b03f5f7f11d50a3a, processorArchitecture=MSIL">
-      <SpecificVersion>False</SpecificVersion>
-    </Reference>
-    <Reference Include="Microsoft.VisualStudio.Shell.Interop, Version=7.1.40304.0, Culture=neutral, PublicKeyToken=b03f5f7f11d50a3a">
-      <SpecificVersion>False</SpecificVersion>
-    </Reference>
->>>>>>> 081001f1
-    <Reference Include="Microsoft.VisualStudio.Shell.Interop.10.0, Version=10.0.0.0, Culture=neutral, PublicKeyToken=b03f5f7f11d50a3a, processorArchitecture=MSIL">
-      <SpecificVersion>False</SpecificVersion>
-      <EmbedInteropTypes>True</EmbedInteropTypes>
-    </Reference>
-    <Reference Include="Microsoft.VisualStudio.Shell.Interop.11.0, Version=11.0.0.0, Culture=neutral, PublicKeyToken=b03f5f7f11d50a3a, processorArchitecture=MSIL">
-      <SpecificVersion>False</SpecificVersion>
-      <EmbedInteropTypes>True</EmbedInteropTypes>
-    </Reference>
-<<<<<<< HEAD
-    <Reference Include="Microsoft.VisualStudio.Shell.Interop.8.0, Version=8.0.0.0, Culture=neutral, PublicKeyToken=b03f5f7f11d50a3a" />
-    <Reference Include="Microsoft.VisualStudio.Shell.Interop.9.0, Version=9.0.0.0, Culture=neutral, PublicKeyToken=b03f5f7f11d50a3a" />
-    <Reference Include="Microsoft.VSSDK.TestHostFramework, Version=12.0.0.0, Culture=neutral, PublicKeyToken=b03f5f7f11d50a3a, processorArchitecture=MSIL" />
-    <Reference Include="Microsoft.VSSDK.UnitTestLibrary, Version=12.0.0.0, Culture=neutral, PublicKeyToken=b03f5f7f11d50a3a, processorArchitecture=MSIL" />
-=======
-    <Reference Include="Microsoft.VisualStudio.Shell.Interop.12.0, Version=12.0.0.0, Culture=neutral, PublicKeyToken=b03f5f7f11d50a3a, processorArchitecture=MSIL">
-      <SpecificVersion>False</SpecificVersion>
-      <EmbedInteropTypes>True</EmbedInteropTypes>
-    </Reference>
-    <Reference Include="Microsoft.VisualStudio.Shell.Interop.8.0, Version=8.0.0.0, Culture=neutral, PublicKeyToken=b03f5f7f11d50a3a">
-      <SpecificVersion>False</SpecificVersion>
-    </Reference>
-    <Reference Include="Microsoft.VisualStudio.Shell.Interop.9.0, Version=9.0.0.0, Culture=neutral, PublicKeyToken=b03f5f7f11d50a3a">
-      <SpecificVersion>False</SpecificVersion>
-    </Reference>
-    <Reference Include="Microsoft.VSSDK.TestHostFramework, Version=11.0.0.0, Culture=neutral, PublicKeyToken=b03f5f7f11d50a3a, processorArchitecture=MSIL">
-      <SpecificVersion>False</SpecificVersion>
-    </Reference>
-    <Reference Include="Microsoft.VSSDK.UnitTestLibrary, Version=11.0.0.0, Culture=neutral, PublicKeyToken=b03f5f7f11d50a3a, processorArchitecture=MSIL">
-      <SpecificVersion>False</SpecificVersion>
-    </Reference>
->>>>>>> 081001f1
-    <Reference Include="System" />
-    <Reference Include="System.Design" />
-  </ItemGroup>
-  <Choose>
-    <When Condition="('$(VisualStudioVersion)' == '10.0' or '$(VisualStudioVersion)' == '') and '$(TargetFrameworkVersion)' == 'v3.5'">
-      <ItemGroup>
-        <Reference Include="Microsoft.VisualStudio.QualityTools.UnitTestFramework, Version=10.1.0.0, Culture=neutral, PublicKeyToken=b03f5f7f11d50a3a, processorArchitecture=MSIL" />
-      </ItemGroup>
-    </When>
-    <Otherwise>
-      <ItemGroup>
-        <Reference Include="Microsoft.VisualStudio.QualityTools.UnitTestFramework" />
-      </ItemGroup>
-    </Otherwise>
-  </Choose>
-  <ItemGroup>
-    <Compile Include="..\GlobalAssemblyInfo.cs">
-      <Link>Properties\GlobalAssemblyInfo.cs</Link>
-    </Compile>
-    <Compile Include="Helpers\CodeMaidPackageHelper.cs" />
-    <Compile Include="Helpers\UIShellServiceMock.cs" />
-    <Compile Include="Helpers\WindowFrameMock.cs" />
-    <Compile Include="CodeMaidPackageTest.cs" />
-    <Compile Include="Properties\AssemblyInfo.cs" />
-    <Compile Include="SpadeTest.cs" />
-  </ItemGroup>
-  <ItemGroup>
-    <ProjectReference Include="..\CodeMaid\CodeMaid.csproj">
-      <Project>{19b1ab9e-4603-4a9c-9284-32aae57fb7bc}</Project>
-      <Name>CodeMaid</Name>
-    </ProjectReference>
-  </ItemGroup>
-  <ItemGroup>
-    <None Include="..\CodeMaid.snk">
-      <Link>Properties\CodeMaid.snk</Link>
-    </None>
-  </ItemGroup>
-  <Choose>
-    <When Condition="'$(VisualStudioVersion)' == '10.0' And '$(IsCodedUITest)' == 'True'">
-      <ItemGroup>
-        <Reference Include="Microsoft.VisualStudio.QualityTools.CodedUITestFramework, Version=10.0.0.0, Culture=neutral, PublicKeyToken=b03f5f7f11d50a3a, processorArchitecture=MSIL">
-          <Private>False</Private>
-        </Reference>
-        <Reference Include="Microsoft.VisualStudio.TestTools.UITest.Common, Version=10.0.0.0, Culture=neutral, PublicKeyToken=b03f5f7f11d50a3a, processorArchitecture=MSIL">
-          <Private>False</Private>
-        </Reference>
-        <Reference Include="Microsoft.VisualStudio.TestTools.UITest.Extension, Version=10.0.0.0, Culture=neutral, PublicKeyToken=b03f5f7f11d50a3a, processorArchitecture=MSIL">
-          <Private>False</Private>
-        </Reference>
-        <Reference Include="Microsoft.VisualStudio.TestTools.UITesting, Version=10.0.0.0, Culture=neutral, PublicKeyToken=b03f5f7f11d50a3a, processorArchitecture=MSIL">
-          <Private>False</Private>
-        </Reference>
-      </ItemGroup>
-    </When>
-  </Choose>
-  <Import Project="$(VSToolsPath)\TeamTest\Microsoft.TestTools.targets" Condition="Exists('$(VSToolsPath)\TeamTest\Microsoft.TestTools.targets')" />
-  <Import Project="$(MSBuildToolsPath)\Microsoft.CSharp.targets" />
-  <!-- To modify your build process, add your task inside one of the targets below and uncomment it. 
-       Other similar extension points exist, see Microsoft.Common.targets.
-  <Target Name="BeforeBuild">
-  </Target>
-  <Target Name="AfterBuild">
-  </Target>
-  -->
+﻿<?xml version="1.0" encoding="utf-8"?>
+<Project ToolsVersion="4.0" DefaultTargets="Build" xmlns="http://schemas.microsoft.com/developer/msbuild/2003">
+  <PropertyGroup>
+    <Configuration Condition=" '$(Configuration)' == '' ">Debug</Configuration>
+    <Platform Condition=" '$(Platform)' == '' ">AnyCPU</Platform>
+    <ProjectGuid>{27C78B2A-18BC-4CE0-BCB1-DB4C30D805BE}</ProjectGuid>
+    <OutputType>Library</OutputType>
+    <AppDesignerFolder>Properties</AppDesignerFolder>
+    <RootNamespace>SteveCadwallader.CodeMaid.UnitTests</RootNamespace>
+    <AssemblyName>SteveCadwallader.CodeMaid.UnitTests</AssemblyName>
+    <TargetFrameworkVersion>v4.5</TargetFrameworkVersion>
+    <FileAlignment>512</FileAlignment>
+    <ProjectTypeGuids>{3AC096D0-A1C2-E12C-1390-A8335801FDAB};{FAE04EC0-301F-11D3-BF4B-00C04F79EFBC}</ProjectTypeGuids>
+    <VisualStudioVersion Condition="'$(VisualStudioVersion)' == ''">10.0</VisualStudioVersion>
+    <VSToolsPath Condition="'$(VSToolsPath)' == ''">$(MSBuildExtensionsPath32)\Microsoft\VisualStudio\v$(VisualStudioVersion)</VSToolsPath>
+    <ReferencePath>$(ProgramFiles)\Common Files\microsoft shared\VSTT\$(VisualStudioVersion)\UITestExtensionPackages</ReferencePath>
+    <IsCodedUITest>False</IsCodedUITest>
+    <TestProjectType>UnitTest</TestProjectType>
+    <TargetFrameworkProfile />
+  </PropertyGroup>
+  <PropertyGroup Condition=" '$(Configuration)|$(Platform)' == 'Debug|AnyCPU' ">
+    <DebugSymbols>true</DebugSymbols>
+    <DebugType>full</DebugType>
+    <Optimize>false</Optimize>
+    <OutputPath>bin\Debug\</OutputPath>
+    <DefineConstants>DEBUG;TRACE</DefineConstants>
+    <ErrorReport>prompt</ErrorReport>
+    <WarningLevel>4</WarningLevel>
+    <Prefer32Bit>false</Prefer32Bit>
+  </PropertyGroup>
+  <PropertyGroup Condition=" '$(Configuration)|$(Platform)' == 'Release|AnyCPU' ">
+    <DebugType>pdbonly</DebugType>
+    <Optimize>true</Optimize>
+    <OutputPath>bin\Release\</OutputPath>
+    <DefineConstants>TRACE</DefineConstants>
+    <ErrorReport>prompt</ErrorReport>
+    <WarningLevel>4</WarningLevel>
+    <Prefer32Bit>false</Prefer32Bit>
+  </PropertyGroup>
+  <PropertyGroup>
+    <SignAssembly>true</SignAssembly>
+    <AssemblyOriginatorKeyFile>..\CodeMaid.snk</AssemblyOriginatorKeyFile>
+  </PropertyGroup>
+  <ItemGroup>
+    <Reference Include="Microsoft.CSharp" />
+    <Reference Include="Microsoft.VisualStudio.OLE.Interop, Version=7.1.40304.0, Culture=neutral, PublicKeyToken=b03f5f7f11d50a3a">
+      <SpecificVersion>False</SpecificVersion>
+    </Reference>
+    <Reference Include="Microsoft.VisualStudio.Shell.12.0, Version=12.0.0.0, Culture=neutral, PublicKeyToken=b03f5f7f11d50a3a, processorArchitecture=MSIL">
+      <SpecificVersion>False</SpecificVersion>
+    </Reference>
+    <Reference Include="Microsoft.VisualStudio.Shell.Immutable.10.0, Version=10.0.0.0, Culture=neutral, PublicKeyToken=b03f5f7f11d50a3a, processorArchitecture=MSIL">
+      <SpecificVersion>False</SpecificVersion>
+    </Reference>
+    <Reference Include="Microsoft.VisualStudio.Shell.Immutable.11.0, Version=11.0.0.0, Culture=neutral, PublicKeyToken=b03f5f7f11d50a3a, processorArchitecture=MSIL">
+      <SpecificVersion>False</SpecificVersion>
+    </Reference>
+    <Reference Include="Microsoft.VisualStudio.Shell.Interop, Version=7.1.40304.0, Culture=neutral, PublicKeyToken=b03f5f7f11d50a3a">
+      <SpecificVersion>False</SpecificVersion>
+    </Reference>
+    <Reference Include="Microsoft.VisualStudio.Shell.Interop.10.0, Version=10.0.0.0, Culture=neutral, PublicKeyToken=b03f5f7f11d50a3a, processorArchitecture=MSIL">
+      <SpecificVersion>False</SpecificVersion>
+      <EmbedInteropTypes>True</EmbedInteropTypes>
+    </Reference>
+    <Reference Include="Microsoft.VisualStudio.Shell.Interop.11.0, Version=11.0.0.0, Culture=neutral, PublicKeyToken=b03f5f7f11d50a3a, processorArchitecture=MSIL">
+      <SpecificVersion>False</SpecificVersion>
+      <EmbedInteropTypes>True</EmbedInteropTypes>
+    </Reference>
+    <Reference Include="Microsoft.VisualStudio.Shell.Interop.12.0, Version=12.0.0.0, Culture=neutral, PublicKeyToken=b03f5f7f11d50a3a, processorArchitecture=MSIL">
+      <SpecificVersion>False</SpecificVersion>
+      <EmbedInteropTypes>True</EmbedInteropTypes>
+    </Reference>
+    <Reference Include="Microsoft.VisualStudio.Shell.Interop.8.0, Version=8.0.0.0, Culture=neutral, PublicKeyToken=b03f5f7f11d50a3a">
+      <SpecificVersion>False</SpecificVersion>
+    </Reference>
+    <Reference Include="Microsoft.VisualStudio.Shell.Interop.9.0, Version=9.0.0.0, Culture=neutral, PublicKeyToken=b03f5f7f11d50a3a">
+      <SpecificVersion>False</SpecificVersion>
+    </Reference>
+    <Reference Include="Microsoft.VSSDK.TestHostFramework, Version=11.0.0.0, Culture=neutral, PublicKeyToken=b03f5f7f11d50a3a, processorArchitecture=MSIL">
+      <SpecificVersion>False</SpecificVersion>
+    </Reference>
+    <Reference Include="Microsoft.VSSDK.UnitTestLibrary, Version=11.0.0.0, Culture=neutral, PublicKeyToken=b03f5f7f11d50a3a, processorArchitecture=MSIL">
+      <SpecificVersion>False</SpecificVersion>
+    </Reference>
+    <Reference Include="System" />
+    <Reference Include="System.Design" />
+  </ItemGroup>
+  <Choose>
+    <When Condition="('$(VisualStudioVersion)' == '10.0' or '$(VisualStudioVersion)' == '') and '$(TargetFrameworkVersion)' == 'v3.5'">
+      <ItemGroup>
+        <Reference Include="Microsoft.VisualStudio.QualityTools.UnitTestFramework, Version=10.1.0.0, Culture=neutral, PublicKeyToken=b03f5f7f11d50a3a, processorArchitecture=MSIL" />
+      </ItemGroup>
+    </When>
+    <Otherwise>
+      <ItemGroup>
+        <Reference Include="Microsoft.VisualStudio.QualityTools.UnitTestFramework" />
+      </ItemGroup>
+    </Otherwise>
+  </Choose>
+  <ItemGroup>
+    <Compile Include="..\GlobalAssemblyInfo.cs">
+      <Link>Properties\GlobalAssemblyInfo.cs</Link>
+    </Compile>
+    <Compile Include="Helpers\CodeMaidPackageHelper.cs" />
+    <Compile Include="Helpers\UIShellServiceMock.cs" />
+    <Compile Include="Helpers\WindowFrameMock.cs" />
+    <Compile Include="CodeMaidPackageTest.cs" />
+    <Compile Include="Properties\AssemblyInfo.cs" />
+    <Compile Include="SpadeTest.cs" />
+  </ItemGroup>
+  <ItemGroup>
+    <ProjectReference Include="..\CodeMaid\CodeMaid.csproj">
+      <Project>{19b1ab9e-4603-4a9c-9284-32aae57fb7bc}</Project>
+      <Name>CodeMaid</Name>
+    </ProjectReference>
+  </ItemGroup>
+  <ItemGroup>
+    <None Include="..\CodeMaid.snk">
+      <Link>Properties\CodeMaid.snk</Link>
+    </None>
+  </ItemGroup>
+  <Choose>
+    <When Condition="'$(VisualStudioVersion)' == '10.0' And '$(IsCodedUITest)' == 'True'">
+      <ItemGroup>
+        <Reference Include="Microsoft.VisualStudio.QualityTools.CodedUITestFramework, Version=10.0.0.0, Culture=neutral, PublicKeyToken=b03f5f7f11d50a3a, processorArchitecture=MSIL">
+          <Private>False</Private>
+        </Reference>
+        <Reference Include="Microsoft.VisualStudio.TestTools.UITest.Common, Version=10.0.0.0, Culture=neutral, PublicKeyToken=b03f5f7f11d50a3a, processorArchitecture=MSIL">
+          <Private>False</Private>
+        </Reference>
+        <Reference Include="Microsoft.VisualStudio.TestTools.UITest.Extension, Version=10.0.0.0, Culture=neutral, PublicKeyToken=b03f5f7f11d50a3a, processorArchitecture=MSIL">
+          <Private>False</Private>
+        </Reference>
+        <Reference Include="Microsoft.VisualStudio.TestTools.UITesting, Version=10.0.0.0, Culture=neutral, PublicKeyToken=b03f5f7f11d50a3a, processorArchitecture=MSIL">
+          <Private>False</Private>
+        </Reference>
+      </ItemGroup>
+    </When>
+  </Choose>
+  <Import Project="$(VSToolsPath)\TeamTest\Microsoft.TestTools.targets" Condition="Exists('$(VSToolsPath)\TeamTest\Microsoft.TestTools.targets')" />
+  <Import Project="$(MSBuildToolsPath)\Microsoft.CSharp.targets" />
+  <!-- To modify your build process, add your task inside one of the targets below and uncomment it. 
+       Other similar extension points exist, see Microsoft.Common.targets.
+  <Target Name="BeforeBuild">
+  </Target>
+  <Target Name="AfterBuild">
+  </Target>
+  -->
 </Project>